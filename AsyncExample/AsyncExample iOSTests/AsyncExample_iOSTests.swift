//
//  AsyncExample_iOSTests.swift
//  AsyncExample iOSTests
//
//  Created by Tobias DM on 15/07/14.
//  Copyright (c) 2014 Tobias Due Munk. All rights reserved.
//

import UIKit
import XCTest

class AsyncExample_iOSTests: XCTestCase {
    
    override func setUp() {
        super.setUp()
        // Put setup code here. This method is called before the invocation of each test method in the class.
    }
    
    override func tearDown() {
        // Put teardown code here. This method is called after the invocation of each test method in the class.
        super.tearDown()
    }
	
	
	/* GCD */
	
	func testGCD() {
		
		let expectation = expectationWithDescription("Expected after time")
		
		let qos = QOS_CLASS_BACKGROUND
		let queue = dispatch_get_global_queue(qos.id, 0)
		dispatch_async(queue) {
			let currentQos = qos_class_self()
			XCTAssertEqual(currentQos.id, qos.id, "On \(currentQos.description) (expected \(qos.description))")
			expectation.fulfill()
		}
		waitForExpectationsWithTimeout(1, handler: nil)
	}
	
	
	/* dispatch_async() */
    
    func testAsyncMain() {
		let expectation = expectationWithDescription("Expected on main queue")
		var calledStuffAfterSinceAsync = false
		Async.main {
			XCTAssertEqual(qos_class_self().id, qos_class_main().id, "On \(qos_class_self().description) (expexted \(qos_class_main().description))")
			XCTAssert(calledStuffAfterSinceAsync, "Should be async")
			expectation.fulfill()
		}
		calledStuffAfterSinceAsync = true
		waitForExpectationsWithTimeout(1, handler: nil)
	}
	
	func testAsyncUserInteractive() {
		let expectation = expectationWithDescription("Expected On \(qos_class_self().description) (expected \(QOS_CLASS_USER_INTERACTIVE.description))")
		Async.userInteractive {
			XCTAssertEqual(qos_class_self().id, QOS_CLASS_USER_INTERACTIVE.id, "On \(qos_class_self().description) (expected \(QOS_CLASS_USER_INTERACTIVE.description))")
			expectation.fulfill()
		}
		waitForExpectationsWithTimeout(1, handler: nil)
	}
	
	func testAsyncUserInitiared() {
		let expectation = expectationWithDescription("Expected On \(qos_class_self().description) (expected \(QOS_CLASS_USER_INITIATED.description))")
		Async.userInitiated {
			XCTAssertEqual(qos_class_self().id, QOS_CLASS_USER_INITIATED.id, "On \(qos_class_self().description) (expected \(QOS_CLASS_USER_INITIATED.description))")
			expectation.fulfill()
		}
		waitForExpectationsWithTimeout(1, handler: nil)
	}
	
<<<<<<< HEAD
=======
	// Not expected to succeed (Apples wording: "Not intended as a work classification")
	func testAsyncDefault() {
		let expectation = expectationWithDescription("Expected On \(qos_class_self().description) (expected \(QOS_CLASS_DEFAULT.description))")
		Async.default_ {
			XCTAssertEqual(qos_class_self().id, QOS_CLASS_DEFAULT.id, "On \(qos_class_self().description) (expected \(QOS_CLASS_DEFAULT.description))")
			expectation.fulfill()
		}
		waitForExpectationsWithTimeout(1, handler: nil)
	}
	
>>>>>>> 36e3c50a
	func testAsyncUtility() {
		let expectation = expectationWithDescription("Expected On \(qos_class_self().description) (expected \(QOS_CLASS_USER_INTERACTIVE.description))")
		Async.utility {
			XCTAssertEqual(qos_class_self().id, QOS_CLASS_UTILITY.id, "On \(qos_class_self().description) (expected \(QOS_CLASS_UTILITY.description))")
			expectation.fulfill()
		}
		waitForExpectationsWithTimeout(1, handler: nil)
	}
	
	func testAsyncBackground() {
		let expectation = expectationWithDescription("Expected On \(qos_class_self().description) (expected \(QOS_CLASS_BACKGROUND.description))")
		Async.background {
			XCTAssertEqual(qos_class_self().id, QOS_CLASS_BACKGROUND.id, "On \(qos_class_self().description) (expected \(QOS_CLASS_BACKGROUND.description))")
			expectation.fulfill()
		}
		waitForExpectationsWithTimeout(1, handler: nil)
	}
	
	func testAsyncBackgroundToMain() {
		let expectation = expectationWithDescription("Expected on background to main queue")
		var wasInBackground = false
		Async.background {
			XCTAssertEqual(qos_class_self().id, QOS_CLASS_BACKGROUND.id, "On \(qos_class_self().description) (expected \(QOS_CLASS_BACKGROUND.description))")
			wasInBackground = true
		}.main {
			XCTAssertEqual(qos_class_self().id, qos_class_main().id, "On \(qos_class_self().description) (expected \(qos_class_main().description))")
			XCTAssert(wasInBackground, "Was in background first")
			expectation.fulfill()
		}
		waitForExpectationsWithTimeout(1, handler: nil)
	}
	
	func testChaining() {
		let expectation = expectationWithDescription("Expected On \(qos_class_self().description) (expected \(QOS_CLASS_USER_INTERACTIVE.description))")
		var id = 0
		Async.main {
			XCTAssertEqual(qos_class_self().id, qos_class_main().id, "On \(qos_class_self().description) (expexted \(qos_class_main().description))")
			XCTAssertEqual(++id, 1, "Count main queue")
		}.userInteractive {
			XCTAssertEqual(qos_class_self().id, QOS_CLASS_USER_INTERACTIVE.id, "On \(qos_class_self().description) (expected \(QOS_CLASS_USER_INTERACTIVE.description))")
			XCTAssertEqual(++id, 2, "Count user interactive queue")
		}.userInitiated {
			XCTAssertEqual(qos_class_self().id, QOS_CLASS_USER_INITIATED.id, "On \(qos_class_self().description) (expected \(QOS_CLASS_USER_INITIATED.description))")
			XCTAssertEqual(++id, 3, "Count user initiated queue")
		}.utility {
			XCTAssertEqual(qos_class_self().id, QOS_CLASS_UTILITY.id, "On \(qos_class_self().description) (expected \(QOS_CLASS_UTILITY.description))")
			XCTAssertEqual(++id, 4, "Count utility queue")
		}.background {
			XCTAssertEqual(qos_class_self().id, QOS_CLASS_BACKGROUND.id, "On \(qos_class_self().description) (expected \(QOS_CLASS_BACKGROUND.description))")
			XCTAssertEqual(++id, 5, "Count background queue")
			expectation.fulfill()
		}
		waitForExpectationsWithTimeout(1, handler: nil)
	}
	
	func testCustomQueue() {
		let expectation = expectationWithDescription("Expected custom queues")
		var id = 0
		let customQueue = dispatch_queue_create("CustomQueueLabel", DISPATCH_QUEUE_CONCURRENT)
		let otherCustomQueue = dispatch_queue_create("OtherCustomQueueLabel", DISPATCH_QUEUE_SERIAL)
		Async.customQueue(customQueue) {
			XCTAssertEqual(++id, 1, "Count custom queue")
		}.customQueue(otherCustomQueue) {
			XCTAssertEqual(++id, 2, "Count other custom queue")
			expectation.fulfill()
		}
		waitForExpectationsWithTimeout(1, handler: nil)
	}
	
	
	/* dispatch_after() */
	
	func testAfterGCD() {
		
		let expectation = expectationWithDescription("Expected after time")
		let date = NSDate()
		let timeDelay = 1.0
		let upperTimeDelay = timeDelay + 0.2
		let time = dispatch_time(DISPATCH_TIME_NOW, Int64(timeDelay * Double(NSEC_PER_SEC)))
		let queue = dispatch_get_global_queue(QOS_CLASS_BACKGROUND.id, 0)
		dispatch_after(time, queue, {
			let timePassed = NSDate().timeIntervalSinceDate(date)
			println("\(timePassed)")
			XCTAssert(timePassed >= timeDelay, "Should wait \(timeDelay) seconds before firing")
			XCTAssert(timePassed < upperTimeDelay, "Shouldn't wait \(upperTimeDelay) seconds before firing")
			XCTAssertEqual(qos_class_self().id, QOS_CLASS_BACKGROUND.id, "On \(qos_class_self().description) (expected \(QOS_CLASS_BACKGROUND.description))")
			expectation.fulfill()
		})
		waitForExpectationsWithTimeout(timeDelay*2, handler: nil)
	}
	
	func testAfterMain() {
		let expectation = expectationWithDescription("Expected after time")
		let date = NSDate()
		let timeDelay = 1.0
		let upperTimeDelay = timeDelay + 0.2
		Async.main(after: timeDelay) {
			let timePassed = NSDate().timeIntervalSinceDate(date)
			XCTAssert(timePassed >= timeDelay, "Should wait \(timeDelay) seconds before firing")
			XCTAssert(timePassed < upperTimeDelay, "Shouldn't wait \(upperTimeDelay) seconds before firing")
			XCTAssertEqual(qos_class_self().id, qos_class_main().id, "On main queue")
			expectation.fulfill()
		}
		waitForExpectationsWithTimeout(timeDelay*2, handler: nil)
	}
	
	func testChainedAfter() {
		let expectation = expectationWithDescription("Expected after time")
		let date1 = NSDate()
		var date2 = NSDate()
		let timeDelay1 = 1.1
		let upperTimeDelay1 = timeDelay1 + 0.2
		let timeDelay2 = 1.2
		let upperTimeDelay2 = timeDelay2 + 0.2
		var id = 0
		Async.userInteractive(after: timeDelay1) {
			XCTAssertEqual(++id, 1, "First after")
			
			let timePassed = NSDate().timeIntervalSinceDate(date1)
			XCTAssert(timePassed >= timeDelay1, "Should wait \(timeDelay1) seconds before firing")
			XCTAssert(timePassed < upperTimeDelay1, "Shouldn't wait \(upperTimeDelay1) seconds before firing")
			XCTAssertEqual(qos_class_self().id, QOS_CLASS_USER_INTERACTIVE.id, "On \(qos_class_self().description) (expected \(QOS_CLASS_USER_INTERACTIVE.description))")
			
			date2 = NSDate() // Update
		}.utility(after: timeDelay2) {
			XCTAssertEqual(++id, 2, "Second after")
			
			let timePassed = NSDate().timeIntervalSinceDate(date2)
			XCTAssert(timePassed >= timeDelay2, "Should wait \(timeDelay2) seconds before firing")
			XCTAssert(timePassed < upperTimeDelay2, "Shouldn't wait \(upperTimeDelay2) seconds before firing")
			XCTAssertEqual(qos_class_self().id, QOS_CLASS_UTILITY.id, "On \(qos_class_self().description) (expected \(QOS_CLASS_UTILITY.description))")
			expectation.fulfill()
		}
		waitForExpectationsWithTimeout((timeDelay1 + timeDelay2) * 2, handler: nil)
	}
	
	func testAfterUserInteractive() {
		let expectation = expectationWithDescription("Expected after time")
		let date1 = NSDate()
		var date2 = NSDate()
		let timeDelay1 = 1.1
		let upperTimeDelay1 = timeDelay1 + 0.2
		let timeDelay2 = 1.2
		let upperTimeDelay2 = timeDelay2 + 0.2
		var id = 0
		Async.userInteractive(after: timeDelay1) {
			XCTAssertEqual(++id, 1, "First after")
			
			let timePassed = NSDate().timeIntervalSinceDate(date1)
			XCTAssert(timePassed >= timeDelay1, "Should wait \(timeDelay1) seconds before firing")
			XCTAssert(timePassed < upperTimeDelay1, "Shouldn't wait \(upperTimeDelay1) seconds before firing")
			XCTAssertEqual(qos_class_self().id, QOS_CLASS_USER_INTERACTIVE.id, "On \(qos_class_self().description) (expected \(QOS_CLASS_USER_INTERACTIVE.description))")
			
			date2 = NSDate() // Update
		}.userInteractive(after: timeDelay2) {
			XCTAssertEqual(++id, 2, "Second after")
			
			let timePassed = NSDate().timeIntervalSinceDate(date2)
			XCTAssert(timePassed >= timeDelay2, "Should wait \(timeDelay2) seconds before firing")
			XCTAssert(timePassed < upperTimeDelay2, "Shouldn't wait \(upperTimeDelay2) seconds before firing")
			XCTAssertEqual(qos_class_self().id, QOS_CLASS_USER_INTERACTIVE.id, "On \(qos_class_self().description) (expected \(QOS_CLASS_USER_INTERACTIVE.description))")
			expectation.fulfill()
		}
		waitForExpectationsWithTimeout((timeDelay1 + timeDelay2) * 2, handler: nil)
	}
	
	func testAfterUserInitiated() {
		let expectation = expectationWithDescription("Expected after time")
		let date1 = NSDate()
		var date2 = NSDate()
		let timeDelay1 = 1.1
		let upperTimeDelay1 = timeDelay1 + 0.2
		let timeDelay2 = 1.2
		let upperTimeDelay2 = timeDelay2 + 0.2
		var id = 0
		Async.userInitiated(after: timeDelay1) {
			XCTAssertEqual(++id, 1, "First after")
			
			let timePassed = NSDate().timeIntervalSinceDate(date1)
			XCTAssert(timePassed >= timeDelay1, "Should wait \(timeDelay1) seconds before firing")
			XCTAssert(timePassed < upperTimeDelay1, "Shouldn't wait \(upperTimeDelay1) seconds before firing")
			XCTAssertEqual(qos_class_self().id, QOS_CLASS_USER_INITIATED.id, "On \(qos_class_self().description) (expected \(QOS_CLASS_USER_INITIATED.description))")
			
			date2 = NSDate() // Update
		}.userInitiated(after: timeDelay2) {
			XCTAssertEqual(++id, 2, "Second after")
			
			let timePassed = NSDate().timeIntervalSinceDate(date2)
			XCTAssert(timePassed >= timeDelay2, "Should wait \(timeDelay2) seconds before firing")
			XCTAssert(timePassed < upperTimeDelay2, "Shouldn't wait \(upperTimeDelay2) seconds before firing")
			XCTAssertEqual(qos_class_self().id, QOS_CLASS_USER_INITIATED.id, "On \(qos_class_self().description) (expected \(QOS_CLASS_USER_INITIATED.description))")
			expectation.fulfill()
		}
		waitForExpectationsWithTimeout((timeDelay1 + timeDelay2) * 2, handler: nil)
<<<<<<< HEAD
    }
=======
	}
	
	// Not expected to succeed (Apples wording: "Not intended as a work classification")
	func testAfterUserDefault() {
		let expectation = expectationWithDescription("Expected after time")
		let date1 = NSDate()
		var date2 = NSDate()
		let timeDelay1 = 1.1
		let upperTimeDelay1 = timeDelay1 + 0.2
		let timeDelay2 = 1.2
		let upperTimeDelay2 = timeDelay2 + 0.2
		var id = 0
		Async.default_(after: timeDelay1) {
			XCTAssertEqual(++id, 1, "First after")
			
			let timePassed = NSDate().timeIntervalSinceDate(date1)
			XCTAssert(timePassed >= timeDelay1, "Should wait \(timeDelay1) seconds before firing")
			XCTAssert(timePassed < upperTimeDelay1, "Shouldn't wait \(upperTimeDelay1) seconds before firing")
			XCTAssertEqual(qos_class_self().id, QOS_CLASS_DEFAULT.id, "On \(qos_class_self().description) (expected \(QOS_CLASS_DEFAULT.description))")
			
			date2 = NSDate() // Update
		}.default_(after: timeDelay2) {
			XCTAssertEqual(++id, 2, "Second after")
			
			let timePassed = NSDate().timeIntervalSinceDate(date2)
			XCTAssert(timePassed >= timeDelay2, "Should wait \(timeDelay2) seconds before firing")
			XCTAssert(timePassed < upperTimeDelay2, "Shouldn't wait \(upperTimeDelay2) seconds before firing")
			XCTAssertEqual(qos_class_self().id, QOS_CLASS_DEFAULT.id, "On \(qos_class_self().description) (expected \(QOS_CLASS_DEFAULT.description))")
			expectation.fulfill()
		}
		waitForExpectationsWithTimeout((timeDelay1 + timeDelay2) * 2, handler: nil)
	}
>>>>>>> 36e3c50a
	
	func testAfterUtility() {
		let expectation = expectationWithDescription("Expected after time")
		let date1 = NSDate()
		var date2 = NSDate()
		let timeDelay1 = 1.1
		let upperTimeDelay1 = timeDelay1 + 0.2
		let timeDelay2 = 1.2
		let upperTimeDelay2 = timeDelay2 + 0.2
		var id = 0
		Async.utility(after: timeDelay1) {
			XCTAssertEqual(++id, 1, "First after")
			
			let timePassed = NSDate().timeIntervalSinceDate(date1)
			XCTAssert(timePassed >= timeDelay1, "Should wait \(timeDelay1) seconds before firing")
			XCTAssert(timePassed < upperTimeDelay1, "Shouldn't wait \(upperTimeDelay1) seconds before firing")
			XCTAssertEqual(qos_class_self().id, QOS_CLASS_UTILITY.id, "On \(qos_class_self().description) (expected \(QOS_CLASS_UTILITY.description))")
			
			date2 = NSDate() // Update
		}.utility(after: timeDelay2) {
			XCTAssertEqual(++id, 2, "Second after")
			
			let timePassed = NSDate().timeIntervalSinceDate(date2)
			XCTAssert(timePassed >= timeDelay2, "Should wait \(timeDelay2) seconds before firing")
			XCTAssert(timePassed < upperTimeDelay2, "Shouldn't wait \(upperTimeDelay2) seconds before firing")
			XCTAssertEqual(qos_class_self().id, QOS_CLASS_UTILITY.id, "On \(qos_class_self().description) (expected \(QOS_CLASS_UTILITY.description))")
			expectation.fulfill()
		}
		waitForExpectationsWithTimeout((timeDelay1 + timeDelay2) * 2, handler: nil)
	}
	
	func testAfterBackground() {
		let expectation = expectationWithDescription("Expected after time")
		let date1 = NSDate()
		var date2 = NSDate()
		let timeDelay1 = 1.1
		let upperTimeDelay1 = timeDelay1 + 0.2
		let timeDelay2 = 1.2
		let upperTimeDelay2 = timeDelay2 + 0.2
		var id = 0
		Async.background(after: timeDelay1) {
			XCTAssertEqual(++id, 1, "First after")
			
			let timePassed = NSDate().timeIntervalSinceDate(date1)
			XCTAssert(timePassed >= timeDelay1, "Should wait \(timeDelay1) seconds before firing")
			XCTAssert(timePassed < upperTimeDelay1, "Shouldn't wait \(upperTimeDelay1) seconds before firing")
			XCTAssertEqual(qos_class_self().id, QOS_CLASS_BACKGROUND.id, "On \(qos_class_self().description) (expected \(QOS_CLASS_BACKGROUND.description))")
			
			date2 = NSDate() // Update
		}.background(after: timeDelay2) {
			XCTAssertEqual(++id, 2, "Second after")
			
			let timePassed = NSDate().timeIntervalSinceDate(date2)
			XCTAssert(timePassed >= timeDelay2, "Should wait \(timeDelay2) seconds before firing")
			XCTAssert(timePassed < upperTimeDelay2, "Shouldn't wait \(upperTimeDelay2) seconds before firing")
			XCTAssertEqual(qos_class_self().id, QOS_CLASS_BACKGROUND.id, "On \(qos_class_self().description) (expected \(QOS_CLASS_BACKGROUND.description))")
			expectation.fulfill()
		}
		waitForExpectationsWithTimeout((timeDelay1 + timeDelay2) * 2, handler: nil)
	}


	/* dispatch_block_cancel() */

	func testCancel() {
		let expectation = expectationWithDescription("Block1 should run")
		
		let block1 = Async.background {
			// Heavy work
			for i in 0...1000 {
				println("A \(i)")
			}
			expectation.fulfill()
		}
		let block2 = block1.background {
			println("B – shouldn't be reached, since cancelled")
			XCTFail("Shouldn't be reached, since cancelled")
		}
		
		Async.main(after: 0.01) {
			block1.cancel() // First block is _not_ cancelled
			block2.cancel() // Second block _is_ cancelled
		}
		
		waitForExpectationsWithTimeout(20, handler: nil)
	}
	
	
	/* dispatch_wait() */
	
	func testWait() {
		var id = 0
		let block = Async.background {
			// Heavy work
			for i in 0...100 {
				println("A \(i)")
			}
			XCTAssertEqual(++id, 1, "")
		}
		XCTAssertEqual(id, 0, "")
		
		block.wait()
		XCTAssertEqual(++id, 2, "")
	}
	
	func testWaitMax() {
		var id = 0
		let block = Async.background {
			XCTAssertEqual(++id, 1, "") // A
			// Heavy work
			for i in 0...10000 {
				println("A \(i)")
			}
			XCTAssertEqual(++id, 3, "") // C
		}
		XCTAssertEqual(id, 0, "")
		
		let date = NSDate()
		let timeDelay = 0.3
		let upperTimeDelay = timeDelay + 0.2
		
		block.wait(seconds: timeDelay)
		
		XCTAssertEqual(++id, 2, "") // B
		let timePassed = NSDate().timeIntervalSinceDate(date)
		XCTAssert(timePassed < upperTimeDelay, "Shouldn't wait \(upperTimeDelay) seconds before firing")
	}
}<|MERGE_RESOLUTION|>--- conflicted
+++ resolved
@@ -71,19 +71,6 @@
 		waitForExpectationsWithTimeout(1, handler: nil)
 	}
 	
-<<<<<<< HEAD
-=======
-	// Not expected to succeed (Apples wording: "Not intended as a work classification")
-	func testAsyncDefault() {
-		let expectation = expectationWithDescription("Expected On \(qos_class_self().description) (expected \(QOS_CLASS_DEFAULT.description))")
-		Async.default_ {
-			XCTAssertEqual(qos_class_self().id, QOS_CLASS_DEFAULT.id, "On \(qos_class_self().description) (expected \(QOS_CLASS_DEFAULT.description))")
-			expectation.fulfill()
-		}
-		waitForExpectationsWithTimeout(1, handler: nil)
-	}
-	
->>>>>>> 36e3c50a
 	func testAsyncUtility() {
 		let expectation = expectationWithDescription("Expected On \(qos_class_self().description) (expected \(QOS_CLASS_USER_INTERACTIVE.description))")
 		Async.utility {
@@ -278,42 +265,7 @@
 			expectation.fulfill()
 		}
 		waitForExpectationsWithTimeout((timeDelay1 + timeDelay2) * 2, handler: nil)
-<<<<<<< HEAD
     }
-=======
-	}
-	
-	// Not expected to succeed (Apples wording: "Not intended as a work classification")
-	func testAfterUserDefault() {
-		let expectation = expectationWithDescription("Expected after time")
-		let date1 = NSDate()
-		var date2 = NSDate()
-		let timeDelay1 = 1.1
-		let upperTimeDelay1 = timeDelay1 + 0.2
-		let timeDelay2 = 1.2
-		let upperTimeDelay2 = timeDelay2 + 0.2
-		var id = 0
-		Async.default_(after: timeDelay1) {
-			XCTAssertEqual(++id, 1, "First after")
-			
-			let timePassed = NSDate().timeIntervalSinceDate(date1)
-			XCTAssert(timePassed >= timeDelay1, "Should wait \(timeDelay1) seconds before firing")
-			XCTAssert(timePassed < upperTimeDelay1, "Shouldn't wait \(upperTimeDelay1) seconds before firing")
-			XCTAssertEqual(qos_class_self().id, QOS_CLASS_DEFAULT.id, "On \(qos_class_self().description) (expected \(QOS_CLASS_DEFAULT.description))")
-			
-			date2 = NSDate() // Update
-		}.default_(after: timeDelay2) {
-			XCTAssertEqual(++id, 2, "Second after")
-			
-			let timePassed = NSDate().timeIntervalSinceDate(date2)
-			XCTAssert(timePassed >= timeDelay2, "Should wait \(timeDelay2) seconds before firing")
-			XCTAssert(timePassed < upperTimeDelay2, "Shouldn't wait \(upperTimeDelay2) seconds before firing")
-			XCTAssertEqual(qos_class_self().id, QOS_CLASS_DEFAULT.id, "On \(qos_class_self().description) (expected \(QOS_CLASS_DEFAULT.description))")
-			expectation.fulfill()
-		}
-		waitForExpectationsWithTimeout((timeDelay1 + timeDelay2) * 2, handler: nil)
-	}
->>>>>>> 36e3c50a
 	
 	func testAfterUtility() {
 		let expectation = expectationWithDescription("Expected after time")
