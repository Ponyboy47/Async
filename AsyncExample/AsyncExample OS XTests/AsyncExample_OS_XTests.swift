--- conflicted
+++ resolved
@@ -8,7 +8,6 @@
 
 import Cocoa
 import XCTest
-import Async
 
 class AsyncExample_OS_XTests: XCTestCase {
     
@@ -21,569 +20,28 @@
         // Put teardown code here. This method is called after the invocation of each test method in the class.
         super.tearDown()
     }
-    
-    
-    /* GCD */
-    
-    func testGCD() {
-        
-        let expectation = expectationWithDescription("Expected after time")
-        
-        let qos = QOS_CLASS_BACKGROUND
-        let queue = dispatch_get_global_queue(qos, 0)
-        dispatch_async(queue) {
-            let currentQos = qos_class_self()
-            XCTAssertEqual(currentQos, qos, "On \(currentQos.description) (expected \(qos.description))")
-            expectation.fulfill()
-        }
-        waitForExpectationsWithTimeout(1, handler: nil)
-    }
-    
-    
-    /* dispatch_async() */
+
+	
+	/* GCD */
+	
+	func testGCD() {
+		
+		let expectation = expectationWithDescription("Expected after time")
+		
+		let qos = QOS_CLASS_BACKGROUND
+		let queue = dispatch_get_global_queue(qos.id, 0)
+		dispatch_async(queue) {
+			let currentQos = qos_class_self()
+			XCTAssertEqual(currentQos.id, qos.id, "On \(currentQos.description) (expected \(qos.description))")
+			expectation.fulfill()
+		}
+		waitForExpectationsWithTimeout(1, handler: nil)
+	}
+	
+	
+	/* dispatch_async() */
     
     func testAsyncMain() {
-<<<<<<< HEAD
-        let expectation = expectationWithDescription("Expected on main queue")
-        var calledStuffAfterSinceAsync = false
-        Async.main {
-            XCTAssertEqual(qos_class_self(), qos_class_main(), "On \(qos_class_self().description) (expexted \(qos_class_main().description))")
-            XCTAssert(calledStuffAfterSinceAsync, "Should be async")
-            expectation.fulfill()
-        }
-        calledStuffAfterSinceAsync = true
-        waitForExpectationsWithTimeout(1, handler: nil)
-    }
-    
-    func testAsyncUserInteractive() {
-        let expectation = expectationWithDescription("Expected on user interactive queue")
-        Async.userInteractive {
-            XCTAssertEqual(qos_class_self(), QOS_CLASS_USER_INTERACTIVE, "On \(qos_class_self().description) (expected \(QOS_CLASS_USER_INTERACTIVE.description))")
-            expectation.fulfill()
-        }
-        waitForExpectationsWithTimeout(1, handler: nil)
-    }
-    
-    func testAsyncUserInitiated() {
-        let expectation = expectationWithDescription("Expected on user initiated queue")
-        Async.userInitiated {
-            XCTAssertEqual(qos_class_self(), QOS_CLASS_USER_INITIATED, "On \(qos_class_self().description) (expected \(QOS_CLASS_USER_INITIATED.description))")
-            expectation.fulfill()
-        }
-        waitForExpectationsWithTimeout(1, handler: nil)
-    }
-    
-    func testAsyncUtility() {
-        let expectation = expectationWithDescription("Expected on utility queue")
-        Async.utility {
-            XCTAssertEqual(qos_class_self(), QOS_CLASS_UTILITY, "On \(qos_class_self().description) (expected \(QOS_CLASS_UTILITY.description))")
-            expectation.fulfill()
-        }
-        waitForExpectationsWithTimeout(1, handler: nil)
-    }
-    
-    func testAsyncBackground() {
-        let expectation = expectationWithDescription("Expected on background queue")
-        Async.background {
-            XCTAssertEqual(qos_class_self(), QOS_CLASS_BACKGROUND, "On \(qos_class_self().description) (expected \(QOS_CLASS_BACKGROUND.description))")
-            expectation.fulfill()
-        }
-        waitForExpectationsWithTimeout(1, handler: nil)
-    }
-    
-    func testAsyncCustomQueueConcurrent() {
-        let expectation = expectationWithDescription("Expected custom queue")
-        let customQueue = dispatch_queue_create("CustomQueueLabel", DISPATCH_QUEUE_CONCURRENT)
-        Async.customQueue(customQueue) {
-            XCTAssertEqual(qos_class_self(), QOS_CLASS_USER_INITIATED, "On \(qos_class_self().description) (expected \(QOS_CLASS_USER_INITIATED.description))")
-            expectation.fulfill()
-        }
-        waitForExpectationsWithTimeout(1, handler: nil)
-    }
-    
-    func testAsyncCustomQueueSerial() {
-        let expectation = expectationWithDescription("Expected custom queue")
-        let customQueue = dispatch_queue_create("CustomQueueLabel", DISPATCH_QUEUE_SERIAL)
-        Async.customQueue(customQueue) {
-            XCTAssertEqual(qos_class_self(), QOS_CLASS_USER_INITIATED, "On \(qos_class_self().description) (expected \(QOS_CLASS_USER_INITIATED.description))")
-            expectation.fulfill()
-        }
-        waitForExpectationsWithTimeout(1, handler: nil)
-    }
-    
-    
-    /* Chaining */
-    
-    func testAsyncBackgroundToMain() {
-        let expectation = expectationWithDescription("Expected on background to main queue")
-        var wasInBackground = false
-        Async.background {
-            XCTAssertEqual(qos_class_self(), QOS_CLASS_BACKGROUND, "On \(qos_class_self().description) (expected \(QOS_CLASS_BACKGROUND.description))")
-            wasInBackground = true
-        }.main {
-                XCTAssertEqual(qos_class_self(), qos_class_main(), "On \(qos_class_self().description) (expected \(qos_class_main().description))")
-                XCTAssert(wasInBackground, "Was in background first")
-                expectation.fulfill()
-        }
-        waitForExpectationsWithTimeout(1, handler: nil)
-    }
-    
-    func testChaining() {
-        let expectation = expectationWithDescription("Expected On \(qos_class_self().description) (expected \(QOS_CLASS_USER_INTERACTIVE.description))")
-        var id = 0
-        Async.main {
-            XCTAssertEqual(qos_class_self(), qos_class_main(), "On \(qos_class_self().description) (expexted \(qos_class_main().description))")
-            XCTAssertEqual(++id, 1, "Count main queue")
-            }.userInteractive {
-                XCTAssertEqual(qos_class_self(), QOS_CLASS_USER_INTERACTIVE, "On \(qos_class_self().description) (expected \(QOS_CLASS_USER_INTERACTIVE.description))")
-                XCTAssertEqual(++id, 2, "Count user interactive queue")
-            }.userInitiated {
-                XCTAssertEqual(qos_class_self(), QOS_CLASS_USER_INITIATED, "On \(qos_class_self().description) (expected \(QOS_CLASS_USER_INITIATED.description))")
-                XCTAssertEqual(++id, 3, "Count user initiated queue")
-            }.utility {
-                XCTAssertEqual(qos_class_self(), QOS_CLASS_UTILITY, "On \(qos_class_self().description) (expected \(QOS_CLASS_UTILITY.description))")
-                XCTAssertEqual(++id, 4, "Count utility queue")
-            }.background {
-                XCTAssertEqual(qos_class_self(), QOS_CLASS_BACKGROUND, "On \(qos_class_self().description) (expected \(QOS_CLASS_BACKGROUND.description))")
-                XCTAssertEqual(++id, 5, "Count background queue")
-                expectation.fulfill()
-        }
-        waitForExpectationsWithTimeout(1, handler: nil)
-    }
-    
-    func testAsyncCustomQueueChaining() {
-        let expectation = expectationWithDescription("Expected custom queues")
-        var id = 0
-        let customQueue = dispatch_queue_create("CustomQueueLabel", DISPATCH_QUEUE_CONCURRENT)
-        let otherCustomQueue = dispatch_queue_create("OtherCustomQueueLabel", DISPATCH_QUEUE_SERIAL)
-        Async.customQueue(customQueue) {
-            XCTAssertEqual(++id, 1, "Count custom queue")
-            }.customQueue(otherCustomQueue) {
-                XCTAssertEqual(++id, 2, "Count other custom queue")
-                expectation.fulfill()
-        }
-        waitForExpectationsWithTimeout(1, handler: nil)
-    }
-    
-    
-    /* dispatch_after() */
-    
-    func testAfterGCD() {
-        
-        let expectation = expectationWithDescription("Expected after time")
-        let date = NSDate()
-        let timeDelay = 1.0
-        let upperTimeDelay = timeDelay + 0.2
-        let time = dispatch_time(DISPATCH_TIME_NOW, Int64(timeDelay * Double(NSEC_PER_SEC)))
-        let queue = dispatch_get_global_queue(QOS_CLASS_BACKGROUND, 0)
-        dispatch_after(time, queue, {
-            let timePassed = NSDate().timeIntervalSinceDate(date)
-            print("\(timePassed)")
-            XCTAssert(timePassed >= timeDelay, "Should wait \(timeDelay) seconds before firing")
-            XCTAssert(timePassed < upperTimeDelay, "Shouldn't wait \(timePassed), but <\(upperTimeDelay) seconds before firing")
-            XCTAssertEqual(qos_class_self(), QOS_CLASS_BACKGROUND, "On \(qos_class_self().description) (expected \(QOS_CLASS_BACKGROUND.description))")
-            expectation.fulfill()
-        })
-        waitForExpectationsWithTimeout(timeDelay*2, handler: nil)
-    }
-    
-    func testAfterMain() {
-        let expectation = expectationWithDescription("Expected after time")
-        let date = NSDate()
-        let timeDelay = 1.0
-        let upperTimeDelay = timeDelay + 0.2
-        Async.main(after: timeDelay) {
-            let timePassed = NSDate().timeIntervalSinceDate(date)
-            XCTAssert(timePassed >= timeDelay, "Should wait \(timeDelay) seconds before firing")
-            XCTAssert(timePassed < upperTimeDelay, "Shouldn't wait \(timePassed), but <\(upperTimeDelay) seconds before firing")
-            XCTAssertEqual(qos_class_self(), qos_class_main(), "On main queue")
-            expectation.fulfill()
-        }
-        waitForExpectationsWithTimeout(timeDelay*2, handler: nil)
-    }
-    
-    func testAfterUserInteractive() {
-        let expectation = expectationWithDescription("Expected after time")
-        let date = NSDate()
-        let timeDelay = 1.0
-        let upperTimeDelay = timeDelay + 0.2
-        Async.userInteractive(after: timeDelay) {
-            let timePassed = NSDate().timeIntervalSinceDate(date)
-            XCTAssert(timePassed >= timeDelay, "Should wait \(timeDelay) seconds before firing")
-            XCTAssert(timePassed < upperTimeDelay, "Shouldn't wait \(timePassed), but <\(upperTimeDelay) seconds before firing")
-            XCTAssertEqual(qos_class_self(), QOS_CLASS_USER_INTERACTIVE, "On user interactive queue")
-            expectation.fulfill()
-        }
-        waitForExpectationsWithTimeout(timeDelay*2, handler: nil)
-    }
-    
-    func testAfterUserInitated() {
-        let expectation = expectationWithDescription("Expected after time")
-        let date = NSDate()
-        let timeDelay = 1.0
-        let upperTimeDelay = timeDelay + 0.2
-        Async.userInitiated(after: timeDelay) {
-            let timePassed = NSDate().timeIntervalSinceDate(date)
-            XCTAssert(timePassed >= timeDelay, "Should wait \(timeDelay) seconds before firing")
-            XCTAssert(timePassed < upperTimeDelay, "Shouldn't wait \(timePassed), but <\(upperTimeDelay) seconds before firing")
-            XCTAssertEqual(qos_class_self(), QOS_CLASS_USER_INITIATED, "On user initiated queue")
-            expectation.fulfill()
-        }
-        waitForExpectationsWithTimeout(timeDelay*2, handler: nil)
-    }
-    
-    func testAfterUtility() {
-        let expectation = expectationWithDescription("Expected after time")
-        let date = NSDate()
-        let timeDelay = 1.0
-        let upperTimeDelay = timeDelay + 0.2
-        Async.utility(after: timeDelay) {
-            let timePassed = NSDate().timeIntervalSinceDate(date)
-            XCTAssert(timePassed >= timeDelay, "Should wait \(timeDelay) seconds before firing")
-            XCTAssert(timePassed < upperTimeDelay, "Shouldn't wait \(timePassed), but <\(upperTimeDelay) seconds before firing")
-            XCTAssertEqual(qos_class_self(), QOS_CLASS_UTILITY, "On utility queue")
-            expectation.fulfill()
-        }
-        waitForExpectationsWithTimeout(timeDelay*2, handler: nil)
-    }
-    
-    func testAfterBackground() {
-        let expectation = expectationWithDescription("Expected after time")
-        let date = NSDate()
-        let timeDelay = 1.0
-        let upperTimeDelay = timeDelay + 0.2
-        Async.background(after: timeDelay) {
-            let timePassed = NSDate().timeIntervalSinceDate(date)
-            XCTAssert(timePassed >= timeDelay, "Should wait \(timeDelay) seconds before firing")
-            XCTAssert(timePassed < upperTimeDelay, "Shouldn't wait \(timePassed), but <\(upperTimeDelay) seconds before firing")
-            XCTAssertEqual(qos_class_self(), QOS_CLASS_BACKGROUND, "On background queue")
-            expectation.fulfill()
-        }
-        waitForExpectationsWithTimeout(timeDelay*2, handler: nil)
-    }
-    
-    func testAfterCustomQueue() {
-        let expectation = expectationWithDescription("Expected after time")
-        let date = NSDate()
-        let timeDelay = 1.0
-        let upperTimeDelay = timeDelay + 0.2
-        let customQueue = dispatch_queue_create("CustomQueueLabel", DISPATCH_QUEUE_CONCURRENT)
-        Async.customQueue(customQueue, after: timeDelay) {
-            let timePassed = NSDate().timeIntervalSinceDate(date)
-            XCTAssert(timePassed >= timeDelay, "Should wait \(timeDelay) seconds before firing")
-            XCTAssert(timePassed < upperTimeDelay, "Shouldn't wait \(timePassed), but <\(upperTimeDelay) seconds before firing")
-            expectation.fulfill()
-        }
-        waitForExpectationsWithTimeout(timeDelay*2, handler: nil)
-    }
-    
-    func testAfterChainedMix() {
-        let expectation = expectationWithDescription("Expected after time")
-        let date1 = NSDate()
-        var date2 = NSDate()
-        let timeDelay1 = 1.1
-        let upperTimeDelay1 = timeDelay1 + 0.2
-        let timeDelay2 = 1.2
-        let upperTimeDelay2 = timeDelay2 + 0.2
-        var id = 0
-        Async.userInteractive(after: timeDelay1) {
-            XCTAssertEqual(++id, 1, "First after")
-            
-            let timePassed = NSDate().timeIntervalSinceDate(date1)
-            XCTAssert(timePassed >= timeDelay1, "Should wait \(timeDelay1) seconds before firing")
-            XCTAssert(timePassed < upperTimeDelay1, "Shouldn't wait \(timePassed), but <\(upperTimeDelay1) seconds before firing")
-            XCTAssertEqual(qos_class_self(), QOS_CLASS_USER_INTERACTIVE, "On \(qos_class_self().description) (expected \(QOS_CLASS_USER_INTERACTIVE.description))")
-            
-            date2 = NSDate() // Update
-            }.utility(after: timeDelay2) {
-                XCTAssertEqual(++id, 2, "Second after")
-                
-                let timePassed = NSDate().timeIntervalSinceDate(date2)
-                XCTAssert(timePassed >= timeDelay2, "Should wait \(timeDelay2) seconds before firing")
-                XCTAssert(timePassed < upperTimeDelay2, "Shouldn't wait \(timePassed), but <\(upperTimeDelay2) seconds before firing")
-                XCTAssertEqual(qos_class_self(), QOS_CLASS_UTILITY, "On \(qos_class_self().description) (expected \(QOS_CLASS_UTILITY.description))")
-                expectation.fulfill()
-        }
-        waitForExpectationsWithTimeout((timeDelay1 + timeDelay2) * 2, handler: nil)
-    }
-    
-    func testAfterChainedUserInteractive() {
-        let expectation = expectationWithDescription("Expected after time")
-        let date1 = NSDate()
-        var date2 = NSDate()
-        let timeDelay1 = 1.1
-        let upperTimeDelay1 = timeDelay1 + 0.2
-        let timeDelay2 = 1.2
-        let upperTimeDelay2 = timeDelay2 + 0.2
-        var id = 0
-        Async.userInteractive(after: timeDelay1) {
-            XCTAssertEqual(++id, 1, "First after")
-            
-            let timePassed = NSDate().timeIntervalSinceDate(date1)
-            XCTAssert(timePassed >= timeDelay1, "Should wait \(timeDelay1) seconds before firing")
-            XCTAssert(timePassed < upperTimeDelay1, "Shouldn't wait \(timePassed), but <\(upperTimeDelay1) seconds before firing")
-            XCTAssertEqual(qos_class_self(), QOS_CLASS_USER_INTERACTIVE, "On \(qos_class_self().description) (expected \(QOS_CLASS_USER_INTERACTIVE.description))")
-            
-            date2 = NSDate() // Update
-            }.userInteractive(after: timeDelay2) {
-                XCTAssertEqual(++id, 2, "Second after")
-                
-                let timePassed = NSDate().timeIntervalSinceDate(date2)
-                XCTAssert(timePassed >= timeDelay2, "Should wait \(timeDelay2) seconds before firing")
-                XCTAssert(timePassed < upperTimeDelay2, "Shouldn't wait \(timePassed), but <\(upperTimeDelay2) seconds before firing")
-                XCTAssertEqual(qos_class_self(), QOS_CLASS_USER_INTERACTIVE, "On \(qos_class_self().description) (expected \(QOS_CLASS_USER_INTERACTIVE.description))")
-                expectation.fulfill()
-        }
-        waitForExpectationsWithTimeout((timeDelay1 + timeDelay2) * 2, handler: nil)
-    }
-    
-    func testAfterChainedUserInitiated() {
-        let expectation = expectationWithDescription("Expected after time")
-        let date1 = NSDate()
-        var date2 = NSDate()
-        let timeDelay1 = 1.1
-        let upperTimeDelay1 = timeDelay1 + 0.2
-        let timeDelay2 = 1.2
-        let upperTimeDelay2 = timeDelay2 + 0.2
-        var id = 0
-        Async.userInitiated(after: timeDelay1) {
-            XCTAssertEqual(++id, 1, "First after")
-            
-            let timePassed = NSDate().timeIntervalSinceDate(date1)
-            XCTAssert(timePassed >= timeDelay1, "Should wait \(timeDelay1) seconds before firing")
-            XCTAssert(timePassed < upperTimeDelay1, "Shouldn't wait \(timePassed), but <\(upperTimeDelay1) seconds before firing")
-            XCTAssertEqual(qos_class_self(), QOS_CLASS_USER_INITIATED, "On \(qos_class_self().description) (expected \(QOS_CLASS_USER_INITIATED.description))")
-            
-            date2 = NSDate() // Update
-            }.userInitiated(after: timeDelay2) {
-                XCTAssertEqual(++id, 2, "Second after")
-                
-                let timePassed = NSDate().timeIntervalSinceDate(date2)
-                XCTAssert(timePassed >= timeDelay2, "Should wait \(timeDelay2) seconds before firing")
-                XCTAssert(timePassed < upperTimeDelay2, "Shouldn't wait \(timePassed), but <\(upperTimeDelay2) seconds before firing")
-                XCTAssertEqual(qos_class_self(), QOS_CLASS_USER_INITIATED, "On \(qos_class_self().description) (expected \(QOS_CLASS_USER_INITIATED.description))")
-                expectation.fulfill()
-        }
-        waitForExpectationsWithTimeout((timeDelay1 + timeDelay2) * 2, handler: nil)
-    }
-    
-    func testAfterChainedUtility() {
-        let expectation = expectationWithDescription("Expected after time")
-        let date1 = NSDate()
-        var date2 = NSDate()
-        let timeDelay1 = 1.1
-        let upperTimeDelay1 = timeDelay1 + 0.2
-        let timeDelay2 = 1.2
-        let upperTimeDelay2 = timeDelay2 + 0.2
-        var id = 0
-        Async.utility(after: timeDelay1) {
-            XCTAssertEqual(++id, 1, "First after")
-            
-            let timePassed = NSDate().timeIntervalSinceDate(date1)
-            XCTAssert(timePassed >= timeDelay1, "Should wait \(timeDelay1) seconds before firing")
-            XCTAssert(timePassed < upperTimeDelay1, "Shouldn't wait \(timePassed), but <\(upperTimeDelay1) seconds before firing")
-            XCTAssertEqual(qos_class_self(), QOS_CLASS_UTILITY, "On \(qos_class_self().description) (expected \(QOS_CLASS_UTILITY.description))")
-            
-            date2 = NSDate() // Update
-            }.utility(after: timeDelay2) {
-                XCTAssertEqual(++id, 2, "Second after")
-                
-                let timePassed = NSDate().timeIntervalSinceDate(date2)
-                XCTAssert(timePassed >= timeDelay2, "Should wait \(timeDelay2) seconds before firing")
-                XCTAssert(timePassed < upperTimeDelay2, "Shouldn't wait \(timePassed), but <\(upperTimeDelay2) seconds before firing")
-                XCTAssertEqual(qos_class_self(), QOS_CLASS_UTILITY, "On \(qos_class_self().description) (expected \(QOS_CLASS_UTILITY.description))")
-                expectation.fulfill()
-        }
-        waitForExpectationsWithTimeout((timeDelay1 + timeDelay2) * 2, handler: nil)
-    }
-    
-    func testAfterChainedBackground() {
-        let expectation = expectationWithDescription("Expected after time")
-        let date1 = NSDate()
-        var date2 = NSDate()
-        let timeDelay1 = 1.1
-        let upperTimeDelay1 = timeDelay1 + 0.2
-        let timeDelay2 = 1.2
-        let upperTimeDelay2 = timeDelay2 + 0.2
-        var id = 0
-        Async.background(after: timeDelay1) {
-            XCTAssertEqual(++id, 1, "First after")
-            
-            let timePassed = NSDate().timeIntervalSinceDate(date1)
-            XCTAssert(timePassed >= timeDelay1, "Should wait \(timeDelay1) seconds before firing")
-            XCTAssert(timePassed < upperTimeDelay1, "Shouldn't wait \(timePassed), but <\(upperTimeDelay1) seconds before firing")
-            XCTAssertEqual(qos_class_self(), QOS_CLASS_BACKGROUND, "On \(qos_class_self().description) (expected \(QOS_CLASS_BACKGROUND.description))")
-            
-            date2 = NSDate() // Update
-            }.background(after: timeDelay2) {
-                XCTAssertEqual(++id, 2, "Second after")
-                
-                let timePassed = NSDate().timeIntervalSinceDate(date2)
-                XCTAssert(timePassed >= timeDelay2, "Should wait \(timeDelay2) seconds before firing")
-                XCTAssert(timePassed < upperTimeDelay2, "Shouldn't wait \(timePassed), but <\(upperTimeDelay2) seconds before firing")
-                XCTAssertEqual(qos_class_self(), QOS_CLASS_BACKGROUND, "On \(qos_class_self().description) (expected \(QOS_CLASS_BACKGROUND.description))")
-                expectation.fulfill()
-        }
-        waitForExpectationsWithTimeout((timeDelay1 + timeDelay2) * 2, handler: nil)
-    }
-    
-    
-    /* dispatch_block_cancel() */
-    
-    func testCancel() {
-        let expectation = expectationWithDescription("Block1 should run")
-        
-        let block1 = Async.background {
-            // Heavy work
-            for i in 0...1000 {
-                print("A \(i)")
-            }
-            expectation.fulfill()
-        }
-        let block2 = block1.background {
-            print("B – shouldn't be reached, since cancelled")
-            XCTFail("Shouldn't be reached, since cancelled")
-        }
-        
-        Async.main(after: 0.01) {
-            block1.cancel() // First block is _not_ cancelled
-            block2.cancel() // Second block _is_ cancelled
-        }
-        
-        waitForExpectationsWithTimeout(20, handler: nil)
-    }
-    
-    
-    /* dispatch_wait() */
-    
-    func testWait() {
-        var id = 0
-        let block = Async.background {
-            // Heavy work
-            for i in 0...100 {
-                print("A \(i)")
-            }
-            XCTAssertEqual(++id, 1, "")
-        }
-        XCTAssertEqual(id, 0, "")
-        
-        block.wait()
-        XCTAssertEqual(++id, 2, "")
-    }
-    
-    func testWaitMax() {
-        var id = 0
-        let block = Async.background {
-            XCTAssertEqual(++id, 1, "") // A
-            // Heavy work
-            for i in 0...100000 {
-                print("A \(i)")
-            }
-            XCTAssertEqual(++id, 3, "") // C
-        }
-        XCTAssertEqual(id, 0, "")
-        
-        let date = NSDate()
-        let timeDelay = 0.3
-        let upperTimeDelay = timeDelay + 0.2
-        
-        block.wait(seconds: timeDelay)
-        
-        XCTAssertEqual(++id, 2, "") // B
-        let timePassed = NSDate().timeIntervalSinceDate(date)
-        XCTAssert(timePassed < upperTimeDelay, "Shouldn't wait \(upperTimeDelay) seconds before firing")
-    }
-    
-    
-    /* dispatch_apply() */
-    
-    func testApplyUserInteractive() {
-        let expectation1 = expectationWithDescription("1")
-        let expectation2 = expectationWithDescription("2")
-        let expectation3 = expectationWithDescription("3")
-        let expectations = [expectation1, expectation2, expectation3]
-        var count = 0
-        Apply.userInteractive(3) { i in
-            expectations[i].fulfill()
-            count++
-        }
-        assert(count == 3, "Wrong count")
-        waitForExpectationsWithTimeout(1, handler: nil)
-    }
-    
-    func testApplyUserInitiated() {
-        let expectation1 = expectationWithDescription("1")
-        let expectation2 = expectationWithDescription("2")
-        let expectation3 = expectationWithDescription("3")
-        let expectations = [expectation1, expectation2, expectation3]
-        var count = 0
-        Apply.userInitiated(3) { i in
-            expectations[i].fulfill()
-            count++
-        }
-        assert(count == 3, "Wrong count")
-        waitForExpectationsWithTimeout(1, handler: nil)
-    }
-    
-    func testApplyUtility() {
-        let expectation1 = expectationWithDescription("1")
-        let expectation2 = expectationWithDescription("2")
-        let expectation3 = expectationWithDescription("3")
-        let expectations = [expectation1, expectation2, expectation3]
-        var count = 0
-        Apply.utility(3) { i in
-            expectations[i].fulfill()
-            count++
-        }
-        assert(count == 3, "Wrong count")
-        waitForExpectationsWithTimeout(1, handler: nil)
-    }
-    
-    func testApplyBackground() {
-        let expectation1 = expectationWithDescription("1")
-        let expectation2 = expectationWithDescription("2")
-        let expectation3 = expectationWithDescription("3")
-        let expectations = [expectation1, expectation2, expectation3]
-        var count = 0
-        Apply.background(3) { i in
-            expectations[i].fulfill()
-            count++
-        }
-        assert(count == 3, "Wrong count")
-        waitForExpectationsWithTimeout(1, handler: nil)
-    }
-    
-    func testApplyCustomQueueConcurrent() {
-        let expectation1 = expectationWithDescription("1")
-        let expectation2 = expectationWithDescription("2")
-        let expectation3 = expectationWithDescription("3")
-        let expectations = [expectation1, expectation2, expectation3]
-        var count = 0
-        let customQueue = dispatch_queue_create("CustomQueueConcurrentLabel", DISPATCH_QUEUE_CONCURRENT)
-        Apply.customQueue(3, queue: customQueue) { i in
-            print(i)
-            expectations[i].fulfill()
-            count++
-        }
-        assert(count == 3, "Wrong count")
-        waitForExpectationsWithTimeout(1, handler: nil)
-    }
-    
-    func testApplyCustomQueueSerial() {
-        let expectation1 = expectationWithDescription("1")
-        let expectation2 = expectationWithDescription("2")
-        let expectation3 = expectationWithDescription("3")
-        let expectations = [expectation1, expectation2, expectation3]
-        var count = 0
-        let customQueue = dispatch_queue_create("CustomQueueSerialLabel", DISPATCH_QUEUE_SERIAL)
-        Apply.customQueue(3, queue: customQueue) { i in
-            print(i)
-            expectations[i].fulfill()
-            count++
-        }
-        assert(count == 3, "Wrong count")
-        waitForExpectationsWithTimeout(1, handler: nil)
-=======
 		let expectation = expectationWithDescription("Expected on main queue")
 		var calledStuffAfterSinceAsync = false
 		Async.main {
@@ -995,6 +453,5 @@
         
         waitForExpectationsWithTimeout(1, handler: nil)
         
->>>>>>> edf9914f
     }
 }