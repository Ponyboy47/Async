--- conflicted
+++ resolved
@@ -1,1600 +1,3 @@
-<<<<<<< HEAD
-<?xml version="1.0" encoding="UTF-8"?>
-<!DOCTYPE plist PUBLIC "-//Apple//DTD PLIST 1.0//EN" "http://www.apple.com/DTDs/PropertyList-1.0.dtd">
-<plist version="1.0">
-<dict>
-	<key>archiveVersion</key>
-	<string>1</string>
-	<key>classes</key>
-	<dict/>
-	<key>objectVersion</key>
-	<string>46</string>
-	<key>objects</key>
-	<dict>
-		<key>0F689CD21CD145428E92A5A3</key>
-		<dict>
-			<key>children</key>
-			<array>
-				<string>50AD0999B03855FBD1403BFE</string>
-				<string>1B8DFB2734CE9E85DB3CC58E</string>
-				<string>31B9FF35CAEB82AD6E153D11</string>
-				<string>275CC04DA58E7A052BD6F84A</string>
-			</array>
-			<key>isa</key>
-			<string>PBXGroup</string>
-			<key>name</key>
-			<string>Frameworks</string>
-			<key>sourceTree</key>
-			<string>&lt;group&gt;</string>
-		</dict>
-		<key>0FB30B6CE2BF12F37E9324B4</key>
-		<dict>
-			<key>includeInIndex</key>
-			<string>1</string>
-			<key>isa</key>
-			<string>PBXFileReference</string>
-			<key>lastKnownFileType</key>
-			<string>text.xcconfig</string>
-			<key>name</key>
-			<string>Pods-AsyncExample iOS.release.xcconfig</string>
-			<key>path</key>
-			<string>Pods/Target Support Files/Pods-AsyncExample iOS/Pods-AsyncExample iOS.release.xcconfig</string>
-			<key>sourceTree</key>
-			<string>&lt;group&gt;</string>
-		</dict>
-		<key>1451803B1BDF331900FD2B1F</key>
-		<dict>
-			<key>children</key>
-			<array>
-				<string>146ED8ED1BDF312F00347390</string>
-			</array>
-			<key>isa</key>
-			<string>PBXGroup</string>
-			<key>name</key>
-			<string>Supporting Files</string>
-			<key>sourceTree</key>
-			<string>&lt;group&gt;</string>
-		</dict>
-		<key>146ED8E81BDF312F00347390</key>
-		<dict>
-			<key>children</key>
-			<array>
-				<string>146ED8E91BDF312F00347390</string>
-				<string>146ED8EE1BDF312F00347390</string>
-				<string>146ED8EA1BDF312F00347390</string>
-				<string>4EC98A3E1BE0293000A2EB40</string>
-				<string>1451803B1BDF331900FD2B1F</string>
-			</array>
-			<key>isa</key>
-			<string>PBXGroup</string>
-			<key>path</key>
-			<string>AsyncExample tvOS</string>
-			<key>sourceTree</key>
-			<string>&lt;group&gt;</string>
-		</dict>
-		<key>146ED8E91BDF312F00347390</key>
-		<dict>
-			<key>isa</key>
-			<string>PBXFileReference</string>
-			<key>lastKnownFileType</key>
-			<string>sourcecode.swift</string>
-			<key>path</key>
-			<string>AppDelegate.swift</string>
-			<key>sourceTree</key>
-			<string>&lt;group&gt;</string>
-		</dict>
-		<key>146ED8EA1BDF312F00347390</key>
-		<dict>
-			<key>children</key>
-			<array>
-				<string>146ED8EB1BDF312F00347390</string>
-			</array>
-			<key>isa</key>
-			<string>PBXVariantGroup</string>
-			<key>name</key>
-			<string>Main.storyboard</string>
-			<key>sourceTree</key>
-			<string>&lt;group&gt;</string>
-		</dict>
-		<key>146ED8EB1BDF312F00347390</key>
-		<dict>
-			<key>isa</key>
-			<string>PBXFileReference</string>
-			<key>lastKnownFileType</key>
-			<string>file.storyboard</string>
-			<key>name</key>
-			<string>Base</string>
-			<key>path</key>
-			<string>Base.lproj/Main.storyboard</string>
-			<key>sourceTree</key>
-			<string>&lt;group&gt;</string>
-		</dict>
-		<key>146ED8ED1BDF312F00347390</key>
-		<dict>
-			<key>isa</key>
-			<string>PBXFileReference</string>
-			<key>lastKnownFileType</key>
-			<string>text.plist.xml</string>
-			<key>path</key>
-			<string>Info.plist</string>
-			<key>sourceTree</key>
-			<string>&lt;group&gt;</string>
-		</dict>
-		<key>146ED8EE1BDF312F00347390</key>
-		<dict>
-			<key>isa</key>
-			<string>PBXFileReference</string>
-			<key>lastKnownFileType</key>
-			<string>sourcecode.swift</string>
-			<key>path</key>
-			<string>ViewController.swift</string>
-			<key>sourceTree</key>
-			<string>&lt;group&gt;</string>
-		</dict>
-		<key>146ED8EF1BDF321000347390</key>
-		<dict>
-			<key>buildActionMask</key>
-			<string>2147483647</string>
-			<key>files</key>
-			<array>
-				<string>4EC98A431BE02B2200A2EB40</string>
-				<string>4EC98A421BE02B1F00A2EB40</string>
-			</array>
-			<key>isa</key>
-			<string>PBXSourcesBuildPhase</string>
-			<key>runOnlyForDeploymentPostprocessing</key>
-			<string>0</string>
-		</dict>
-		<key>146ED8F01BDF321000347390</key>
-		<dict>
-			<key>buildActionMask</key>
-			<string>2147483647</string>
-			<key>files</key>
-			<array>
-				<string>ADF15855A94DA8B1F430386E</string>
-			</array>
-			<key>isa</key>
-			<string>PBXFrameworksBuildPhase</string>
-			<key>runOnlyForDeploymentPostprocessing</key>
-			<string>0</string>
-		</dict>
-		<key>146ED8F11BDF321000347390</key>
-		<dict>
-			<key>buildActionMask</key>
-			<string>2147483647</string>
-			<key>files</key>
-			<array>
-				<string>4EC98A411BE02B1B00A2EB40</string>
-				<string>4EC98A3F1BE0293000A2EB40</string>
-			</array>
-			<key>isa</key>
-			<string>PBXResourcesBuildPhase</string>
-			<key>runOnlyForDeploymentPostprocessing</key>
-			<string>0</string>
-		</dict>
-		<key>146ED8F21BDF321000347390</key>
-		<dict>
-			<key>buildConfigurationList</key>
-			<string>146ED8FF1BDF321000347390</string>
-			<key>buildPhases</key>
-			<array>
-				<string>49FC5F33B3DCCAEA109A291F</string>
-				<string>146ED8EF1BDF321000347390</string>
-				<string>146ED8F01BDF321000347390</string>
-				<string>146ED8F11BDF321000347390</string>
-				<string>E690B231341DB45396319926</string>
-				<string>8B5D2288A96A4C4C482070DB</string>
-			</array>
-			<key>buildRules</key>
-			<array/>
-			<key>dependencies</key>
-			<array/>
-			<key>isa</key>
-			<string>PBXNativeTarget</string>
-			<key>name</key>
-			<string>AsyncExample tvOS</string>
-			<key>productName</key>
-			<string>AsyncExample tvOS</string>
-			<key>productReference</key>
-			<string>146ED8F31BDF321000347390</string>
-			<key>productType</key>
-			<string>com.apple.product-type.application</string>
-		</dict>
-		<key>146ED8F31BDF321000347390</key>
-		<dict>
-			<key>explicitFileType</key>
-			<string>wrapper.application</string>
-			<key>includeInIndex</key>
-			<string>0</string>
-			<key>isa</key>
-			<string>PBXFileReference</string>
-			<key>path</key>
-			<string>AsyncExample tvOS.app</string>
-			<key>sourceTree</key>
-			<string>BUILT_PRODUCTS_DIR</string>
-		</dict>
-		<key>146ED8FF1BDF321000347390</key>
-		<dict>
-			<key>buildConfigurations</key>
-			<array>
-				<string>146ED9001BDF321000347390</string>
-				<string>146ED9011BDF321000347390</string>
-			</array>
-			<key>defaultConfigurationIsVisible</key>
-			<string>0</string>
-			<key>defaultConfigurationName</key>
-			<string>Release</string>
-			<key>isa</key>
-			<string>XCConfigurationList</string>
-		</dict>
-		<key>146ED9001BDF321000347390</key>
-		<dict>
-			<key>baseConfigurationReference</key>
-			<string>B6143C47D50E4DBE6EF4BAAE</string>
-			<key>buildSettings</key>
-			<dict>
-				<key>ASSETCATALOG_COMPILER_APPICON_NAME</key>
-				<string>App Icon &amp; Top Shelf Image</string>
-				<key>ASSETCATALOG_COMPILER_LAUNCHIMAGE_NAME</key>
-				<string>LaunchImage</string>
-				<key>DEBUG_INFORMATION_FORMAT</key>
-				<string>dwarf</string>
-				<key>GCC_NO_COMMON_BLOCKS</key>
-				<string>YES</string>
-				<key>INFOPLIST_FILE</key>
-				<string>AsyncExample tvOS/Info.plist</string>
-				<key>LD_RUNPATH_SEARCH_PATHS</key>
-				<string>$(inherited) @executable_path/Frameworks</string>
-				<key>PRODUCT_BUNDLE_IDENTIFIER</key>
-				<string>dk.developmunk.AsyncExample-tvOS</string>
-				<key>PRODUCT_NAME</key>
-				<string>$(TARGET_NAME)</string>
-				<key>SDKROOT</key>
-				<string>appletvos</string>
-				<key>TARGETED_DEVICE_FAMILY</key>
-				<string>3</string>
-				<key>TVOS_DEPLOYMENT_TARGET</key>
-				<string>9.0</string>
-			</dict>
-			<key>isa</key>
-			<string>XCBuildConfiguration</string>
-			<key>name</key>
-			<string>Debug</string>
-		</dict>
-		<key>146ED9011BDF321000347390</key>
-		<dict>
-			<key>baseConfigurationReference</key>
-			<string>F6CBB73B1FBF7425A6D963D3</string>
-			<key>buildSettings</key>
-			<dict>
-				<key>ASSETCATALOG_COMPILER_APPICON_NAME</key>
-				<string>App Icon &amp; Top Shelf Image</string>
-				<key>ASSETCATALOG_COMPILER_LAUNCHIMAGE_NAME</key>
-				<string>LaunchImage</string>
-				<key>COPY_PHASE_STRIP</key>
-				<string>NO</string>
-				<key>DEBUG_INFORMATION_FORMAT</key>
-				<string>dwarf-with-dsym</string>
-				<key>GCC_NO_COMMON_BLOCKS</key>
-				<string>YES</string>
-				<key>INFOPLIST_FILE</key>
-				<string>AsyncExample tvOS/Info.plist</string>
-				<key>LD_RUNPATH_SEARCH_PATHS</key>
-				<string>$(inherited) @executable_path/Frameworks</string>
-				<key>PRODUCT_BUNDLE_IDENTIFIER</key>
-				<string>dk.developmunk.AsyncExample-tvOS</string>
-				<key>PRODUCT_NAME</key>
-				<string>$(TARGET_NAME)</string>
-				<key>SDKROOT</key>
-				<string>appletvos</string>
-				<key>TARGETED_DEVICE_FAMILY</key>
-				<string>3</string>
-				<key>TVOS_DEPLOYMENT_TARGET</key>
-				<string>9.0</string>
-			</dict>
-			<key>isa</key>
-			<string>XCBuildConfiguration</string>
-			<key>name</key>
-			<string>Release</string>
-		</dict>
-		<key>1B8DFB2734CE9E85DB3CC58E</key>
-		<dict>
-			<key>explicitFileType</key>
-			<string>wrapper.framework</string>
-			<key>includeInIndex</key>
-			<string>0</string>
-			<key>isa</key>
-			<string>PBXFileReference</string>
-			<key>path</key>
-			<string>Pods_AsyncExample_OS_X.framework</string>
-			<key>sourceTree</key>
-			<string>BUILT_PRODUCTS_DIR</string>
-		</dict>
-		<key>1E3246A9DF9BD824FE886CB4</key>
-		<dict>
-			<key>fileRef</key>
-			<string>1B8DFB2734CE9E85DB3CC58E</string>
-			<key>isa</key>
-			<string>PBXBuildFile</string>
-		</dict>
-		<key>275CC04DA58E7A052BD6F84A</key>
-		<dict>
-			<key>explicitFileType</key>
-			<string>wrapper.framework</string>
-			<key>includeInIndex</key>
-			<string>0</string>
-			<key>isa</key>
-			<string>PBXFileReference</string>
-			<key>path</key>
-			<string>Pods_AsyncExample_tvOS.framework</string>
-			<key>sourceTree</key>
-			<string>BUILT_PRODUCTS_DIR</string>
-		</dict>
-		<key>31B9FF35CAEB82AD6E153D11</key>
-		<dict>
-			<key>explicitFileType</key>
-			<string>wrapper.framework</string>
-			<key>includeInIndex</key>
-			<string>0</string>
-			<key>isa</key>
-			<string>PBXFileReference</string>
-			<key>path</key>
-			<string>Pods_AsyncExample_iOS.framework</string>
-			<key>sourceTree</key>
-			<string>BUILT_PRODUCTS_DIR</string>
-		</dict>
-		<key>3566F57A6B019D78056A8221</key>
-		<dict>
-			<key>includeInIndex</key>
-			<string>1</string>
-			<key>isa</key>
-			<string>PBXFileReference</string>
-			<key>lastKnownFileType</key>
-			<string>text.xcconfig</string>
-			<key>name</key>
-			<string>Pods-AsyncExample OS X.release.xcconfig</string>
-			<key>path</key>
-			<string>Pods/Target Support Files/Pods-AsyncExample OS X/Pods-AsyncExample OS X.release.xcconfig</string>
-			<key>sourceTree</key>
-			<string>&lt;group&gt;</string>
-		</dict>
-		<key>3DFED8F675DCF2750035D37D</key>
-		<dict>
-			<key>includeInIndex</key>
-			<string>1</string>
-			<key>isa</key>
-			<string>PBXFileReference</string>
-			<key>lastKnownFileType</key>
-			<string>text.xcconfig</string>
-			<key>name</key>
-			<string>Pods-AsyncExample iOS.debug.xcconfig</string>
-			<key>path</key>
-			<string>Pods/Target Support Files/Pods-AsyncExample iOS/Pods-AsyncExample iOS.debug.xcconfig</string>
-			<key>sourceTree</key>
-			<string>&lt;group&gt;</string>
-		</dict>
-		<key>48E47212F456A6CA19A6E6ED</key>
-		<dict>
-			<key>buildActionMask</key>
-			<string>2147483647</string>
-			<key>files</key>
-			<array/>
-			<key>inputPaths</key>
-			<array/>
-			<key>isa</key>
-			<string>PBXShellScriptBuildPhase</string>
-			<key>name</key>
-			<string>&#128230; Check Pods Manifest.lock</string>
-			<key>outputPaths</key>
-			<array/>
-			<key>runOnlyForDeploymentPostprocessing</key>
-			<string>0</string>
-			<key>shellPath</key>
-			<string>/bin/sh</string>
-			<key>shellScript</key>
-			<string>diff "${PODS_ROOT}/../Podfile.lock" "${PODS_ROOT}/Manifest.lock" &gt; /dev/null
-if [[ $? != 0 ]] ; then
-    cat &lt;&lt; EOM
-error: The sandbox is not in sync with the Podfile.lock. Run 'pod install' or update your CocoaPods installation.
-EOM
-    exit 1
-fi
-</string>
-			<key>showEnvVarsInLog</key>
-			<string>0</string>
-		</dict>
-		<key>49FC5F33B3DCCAEA109A291F</key>
-		<dict>
-			<key>buildActionMask</key>
-			<string>2147483647</string>
-			<key>files</key>
-			<array/>
-			<key>inputPaths</key>
-			<array/>
-			<key>isa</key>
-			<string>PBXShellScriptBuildPhase</string>
-			<key>name</key>
-			<string>&#128230; Check Pods Manifest.lock</string>
-			<key>outputPaths</key>
-			<array/>
-			<key>runOnlyForDeploymentPostprocessing</key>
-			<string>0</string>
-			<key>shellPath</key>
-			<string>/bin/sh</string>
-			<key>shellScript</key>
-			<string>diff "${PODS_ROOT}/../Podfile.lock" "${PODS_ROOT}/Manifest.lock" &gt; /dev/null
-if [[ $? != 0 ]] ; then
-    cat &lt;&lt; EOM
-error: The sandbox is not in sync with the Podfile.lock. Run 'pod install' or update your CocoaPods installation.
-EOM
-    exit 1
-fi
-</string>
-			<key>showEnvVarsInLog</key>
-			<string>0</string>
-		</dict>
-		<key>4CE68B0932029D336B36D801</key>
-		<dict>
-			<key>fileRef</key>
-			<string>31B9FF35CAEB82AD6E153D11</string>
-			<key>isa</key>
-			<string>PBXBuildFile</string>
-		</dict>
-		<key>4D53C96299CBBFB3E94CE853</key>
-		<dict>
-			<key>buildActionMask</key>
-			<string>2147483647</string>
-			<key>files</key>
-			<array/>
-			<key>inputPaths</key>
-			<array/>
-			<key>isa</key>
-			<string>PBXShellScriptBuildPhase</string>
-			<key>name</key>
-			<string>&#128230; Embed Pods Frameworks</string>
-			<key>outputPaths</key>
-			<array/>
-			<key>runOnlyForDeploymentPostprocessing</key>
-			<string>0</string>
-			<key>shellPath</key>
-			<string>/bin/sh</string>
-			<key>shellScript</key>
-			<string>"${SRCROOT}/Pods/Target Support Files/Pods-AsyncExample iOS/Pods-AsyncExample iOS-frameworks.sh"
-</string>
-			<key>showEnvVarsInLog</key>
-			<string>0</string>
-		</dict>
-		<key>4EC98A3E1BE0293000A2EB40</key>
-		<dict>
-			<key>isa</key>
-			<string>PBXFileReference</string>
-			<key>lastKnownFileType</key>
-			<string>folder.assetcatalog</string>
-			<key>path</key>
-			<string>Assets.xcassets</string>
-			<key>sourceTree</key>
-			<string>&lt;group&gt;</string>
-		</dict>
-		<key>4EC98A3F1BE0293000A2EB40</key>
-		<dict>
-			<key>fileRef</key>
-			<string>4EC98A3E1BE0293000A2EB40</string>
-			<key>isa</key>
-			<string>PBXBuildFile</string>
-		</dict>
-		<key>4EC98A411BE02B1B00A2EB40</key>
-		<dict>
-			<key>fileRef</key>
-			<string>146ED8EA1BDF312F00347390</string>
-			<key>isa</key>
-			<string>PBXBuildFile</string>
-		</dict>
-		<key>4EC98A421BE02B1F00A2EB40</key>
-		<dict>
-			<key>fileRef</key>
-			<string>146ED8EE1BDF312F00347390</string>
-			<key>isa</key>
-			<string>PBXBuildFile</string>
-		</dict>
-		<key>4EC98A431BE02B2200A2EB40</key>
-		<dict>
-			<key>fileRef</key>
-			<string>146ED8E91BDF312F00347390</string>
-			<key>isa</key>
-			<string>PBXBuildFile</string>
-		</dict>
-		<key>4EF8306C1975950F00C5F0EE</key>
-		<dict>
-			<key>children</key>
-			<array>
-				<string>146ED8E81BDF312F00347390</string>
-				<string>4EF830C71975954B00C5F0EE</string>
-				<string>4EF8309C1975952B00C5F0EE</string>
-				<string>4EF830761975950F00C5F0EE</string>
-				<string>0F689CD21CD145428E92A5A3</string>
-				<string>8D1B9E9BED9DEF672CF8BF55</string>
-			</array>
-			<key>isa</key>
-			<string>PBXGroup</string>
-			<key>sourceTree</key>
-			<string>&lt;group&gt;</string>
-		</dict>
-		<key>4EF8306D1975950F00C5F0EE</key>
-		<dict>
-			<key>attributes</key>
-			<dict>
-				<key>LastSwiftUpdateCheck</key>
-				<string>0710</string>
-				<key>LastUpgradeCheck</key>
-				<string>0700</string>
-				<key>ORGANIZATIONNAME</key>
-				<string>developmunk</string>
-				<key>TargetAttributes</key>
-				<dict>
-					<key>146ED8F21BDF321000347390</key>
-					<dict>
-						<key>CreatedOnToolsVersion</key>
-						<string>7.1</string>
-					</dict>
-					<key>4EF8309A1975952B00C5F0EE</key>
-					<dict>
-						<key>CreatedOnToolsVersion</key>
-						<string>6.0</string>
-						<key>DevelopmentTeam</key>
-						<string>PFQ4698325</string>
-					</dict>
-					<key>4EF830C51975954B00C5F0EE</key>
-					<dict>
-						<key>CreatedOnToolsVersion</key>
-						<string>6.0</string>
-					</dict>
-				</dict>
-			</dict>
-			<key>buildConfigurationList</key>
-			<string>4EF830701975950F00C5F0EE</string>
-			<key>compatibilityVersion</key>
-			<string>Xcode 3.2</string>
-			<key>developmentRegion</key>
-			<string>English</string>
-			<key>hasScannedForEncodings</key>
-			<string>0</string>
-			<key>isa</key>
-			<string>PBXProject</string>
-			<key>knownRegions</key>
-			<array>
-				<string>en</string>
-				<string>Base</string>
-			</array>
-			<key>mainGroup</key>
-			<string>4EF8306C1975950F00C5F0EE</string>
-			<key>productRefGroup</key>
-			<string>4EF830761975950F00C5F0EE</string>
-			<key>projectDirPath</key>
-			<string></string>
-			<key>projectReferences</key>
-			<array/>
-			<key>projectRoot</key>
-			<string></string>
-			<key>targets</key>
-			<array>
-				<string>4EF830C51975954B00C5F0EE</string>
-				<string>4EF8309A1975952B00C5F0EE</string>
-				<string>146ED8F21BDF321000347390</string>
-			</array>
-		</dict>
-		<key>4EF830701975950F00C5F0EE</key>
-		<dict>
-			<key>buildConfigurations</key>
-			<array>
-				<string>4EF8308F1975950F00C5F0EE</string>
-				<string>4EF830901975950F00C5F0EE</string>
-			</array>
-			<key>defaultConfigurationIsVisible</key>
-			<string>0</string>
-			<key>defaultConfigurationName</key>
-			<string>Release</string>
-			<key>isa</key>
-			<string>XCConfigurationList</string>
-		</dict>
-		<key>4EF830761975950F00C5F0EE</key>
-		<dict>
-			<key>children</key>
-			<array>
-				<string>4EF8309B1975952B00C5F0EE</string>
-				<string>4EF830C61975954B00C5F0EE</string>
-				<string>146ED8F31BDF321000347390</string>
-			</array>
-			<key>isa</key>
-			<string>PBXGroup</string>
-			<key>name</key>
-			<string>Products</string>
-			<key>sourceTree</key>
-			<string>&lt;group&gt;</string>
-		</dict>
-		<key>4EF8308F1975950F00C5F0EE</key>
-		<dict>
-			<key>buildSettings</key>
-			<dict>
-				<key>ALWAYS_SEARCH_USER_PATHS</key>
-				<string>NO</string>
-				<key>CLANG_CXX_LANGUAGE_STANDARD</key>
-				<string>gnu++0x</string>
-				<key>CLANG_CXX_LIBRARY</key>
-				<string>libc++</string>
-				<key>CLANG_ENABLE_MODULES</key>
-				<string>YES</string>
-				<key>CLANG_ENABLE_OBJC_ARC</key>
-				<string>YES</string>
-				<key>CLANG_WARN_BOOL_CONVERSION</key>
-				<string>YES</string>
-				<key>CLANG_WARN_CONSTANT_CONVERSION</key>
-				<string>YES</string>
-				<key>CLANG_WARN_DIRECT_OBJC_ISA_USAGE</key>
-				<string>YES_ERROR</string>
-				<key>CLANG_WARN_EMPTY_BODY</key>
-				<string>YES</string>
-				<key>CLANG_WARN_ENUM_CONVERSION</key>
-				<string>YES</string>
-				<key>CLANG_WARN_INT_CONVERSION</key>
-				<string>YES</string>
-				<key>CLANG_WARN_OBJC_ROOT_CLASS</key>
-				<string>YES_ERROR</string>
-				<key>CLANG_WARN_UNREACHABLE_CODE</key>
-				<string>YES</string>
-				<key>CLANG_WARN__DUPLICATE_METHOD_MATCH</key>
-				<string>YES</string>
-				<key>CODE_SIGN_IDENTITY[sdk=iphoneos*]</key>
-				<string>iPhone Developer</string>
-				<key>COPY_PHASE_STRIP</key>
-				<string>NO</string>
-				<key>ENABLE_STRICT_OBJC_MSGSEND</key>
-				<string>YES</string>
-				<key>ENABLE_TESTABILITY</key>
-				<string>YES</string>
-				<key>GCC_C_LANGUAGE_STANDARD</key>
-				<string>gnu99</string>
-				<key>GCC_DYNAMIC_NO_PIC</key>
-				<string>NO</string>
-				<key>GCC_OPTIMIZATION_LEVEL</key>
-				<string>0</string>
-				<key>GCC_PREPROCESSOR_DEFINITIONS</key>
-				<array>
-					<string>DEBUG=1</string>
-					<string>$(inherited)</string>
-				</array>
-				<key>GCC_SYMBOLS_PRIVATE_EXTERN</key>
-				<string>NO</string>
-				<key>GCC_WARN_64_TO_32_BIT_CONVERSION</key>
-				<string>YES</string>
-				<key>GCC_WARN_ABOUT_RETURN_TYPE</key>
-				<string>YES_ERROR</string>
-				<key>GCC_WARN_UNDECLARED_SELECTOR</key>
-				<string>YES</string>
-				<key>GCC_WARN_UNINITIALIZED_AUTOS</key>
-				<string>YES_AGGRESSIVE</string>
-				<key>GCC_WARN_UNUSED_FUNCTION</key>
-				<string>YES</string>
-				<key>GCC_WARN_UNUSED_VARIABLE</key>
-				<string>YES</string>
-				<key>IPHONEOS_DEPLOYMENT_TARGET</key>
-				<string>8.0</string>
-				<key>MTL_ENABLE_DEBUG_INFO</key>
-				<string>YES</string>
-				<key>ONLY_ACTIVE_ARCH</key>
-				<string>YES</string>
-				<key>SDKROOT</key>
-				<string>iphoneos</string>
-				<key>SWIFT_OPTIMIZATION_LEVEL</key>
-				<string>-Onone</string>
-				<key>TARGETED_DEVICE_FAMILY</key>
-				<string>1,2</string>
-			</dict>
-			<key>isa</key>
-			<string>XCBuildConfiguration</string>
-			<key>name</key>
-			<string>Debug</string>
-		</dict>
-		<key>4EF830901975950F00C5F0EE</key>
-		<dict>
-			<key>buildSettings</key>
-			<dict>
-				<key>ALWAYS_SEARCH_USER_PATHS</key>
-				<string>NO</string>
-				<key>CLANG_CXX_LANGUAGE_STANDARD</key>
-				<string>gnu++0x</string>
-				<key>CLANG_CXX_LIBRARY</key>
-				<string>libc++</string>
-				<key>CLANG_ENABLE_MODULES</key>
-				<string>YES</string>
-				<key>CLANG_ENABLE_OBJC_ARC</key>
-				<string>YES</string>
-				<key>CLANG_WARN_BOOL_CONVERSION</key>
-				<string>YES</string>
-				<key>CLANG_WARN_CONSTANT_CONVERSION</key>
-				<string>YES</string>
-				<key>CLANG_WARN_DIRECT_OBJC_ISA_USAGE</key>
-				<string>YES_ERROR</string>
-				<key>CLANG_WARN_EMPTY_BODY</key>
-				<string>YES</string>
-				<key>CLANG_WARN_ENUM_CONVERSION</key>
-				<string>YES</string>
-				<key>CLANG_WARN_INT_CONVERSION</key>
-				<string>YES</string>
-				<key>CLANG_WARN_OBJC_ROOT_CLASS</key>
-				<string>YES_ERROR</string>
-				<key>CLANG_WARN_UNREACHABLE_CODE</key>
-				<string>YES</string>
-				<key>CLANG_WARN__DUPLICATE_METHOD_MATCH</key>
-				<string>YES</string>
-				<key>CODE_SIGN_IDENTITY[sdk=iphoneos*]</key>
-				<string>iPhone Developer</string>
-				<key>COPY_PHASE_STRIP</key>
-				<string>YES</string>
-				<key>ENABLE_NS_ASSERTIONS</key>
-				<string>NO</string>
-				<key>ENABLE_STRICT_OBJC_MSGSEND</key>
-				<string>YES</string>
-				<key>GCC_C_LANGUAGE_STANDARD</key>
-				<string>gnu99</string>
-				<key>GCC_WARN_64_TO_32_BIT_CONVERSION</key>
-				<string>YES</string>
-				<key>GCC_WARN_ABOUT_RETURN_TYPE</key>
-				<string>YES_ERROR</string>
-				<key>GCC_WARN_UNDECLARED_SELECTOR</key>
-				<string>YES</string>
-				<key>GCC_WARN_UNINITIALIZED_AUTOS</key>
-				<string>YES_AGGRESSIVE</string>
-				<key>GCC_WARN_UNUSED_FUNCTION</key>
-				<string>YES</string>
-				<key>GCC_WARN_UNUSED_VARIABLE</key>
-				<string>YES</string>
-				<key>IPHONEOS_DEPLOYMENT_TARGET</key>
-				<string>8.0</string>
-				<key>MTL_ENABLE_DEBUG_INFO</key>
-				<string>NO</string>
-				<key>SDKROOT</key>
-				<string>iphoneos</string>
-				<key>TARGETED_DEVICE_FAMILY</key>
-				<string>1,2</string>
-				<key>VALIDATE_PRODUCT</key>
-				<string>YES</string>
-			</dict>
-			<key>isa</key>
-			<string>XCBuildConfiguration</string>
-			<key>name</key>
-			<string>Release</string>
-		</dict>
-		<key>4EF830971975952B00C5F0EE</key>
-		<dict>
-			<key>buildActionMask</key>
-			<string>2147483647</string>
-			<key>files</key>
-			<array>
-				<string>4EF830A41975952B00C5F0EE</string>
-				<string>4EF830A21975952B00C5F0EE</string>
-				<string>4EF830A01975952B00C5F0EE</string>
-			</array>
-			<key>isa</key>
-			<string>PBXSourcesBuildPhase</string>
-			<key>runOnlyForDeploymentPostprocessing</key>
-			<string>0</string>
-		</dict>
-		<key>4EF830981975952B00C5F0EE</key>
-		<dict>
-			<key>buildActionMask</key>
-			<string>2147483647</string>
-			<key>files</key>
-			<array>
-				<string>1E3246A9DF9BD824FE886CB4</string>
-			</array>
-			<key>isa</key>
-			<string>PBXFrameworksBuildPhase</string>
-			<key>runOnlyForDeploymentPostprocessing</key>
-			<string>0</string>
-		</dict>
-		<key>4EF830991975952B00C5F0EE</key>
-		<dict>
-			<key>buildActionMask</key>
-			<string>2147483647</string>
-			<key>files</key>
-			<array>
-				<string>4EF830A61975952B00C5F0EE</string>
-				<string>4EF830A91975952B00C5F0EE</string>
-			</array>
-			<key>isa</key>
-			<string>PBXResourcesBuildPhase</string>
-			<key>runOnlyForDeploymentPostprocessing</key>
-			<string>0</string>
-		</dict>
-		<key>4EF8309A1975952B00C5F0EE</key>
-		<dict>
-			<key>buildConfigurationList</key>
-			<string>4EF830B61975952B00C5F0EE</string>
-			<key>buildPhases</key>
-			<array>
-				<string>48E47212F456A6CA19A6E6ED</string>
-				<string>4EF830971975952B00C5F0EE</string>
-				<string>4EF830981975952B00C5F0EE</string>
-				<string>4EF830991975952B00C5F0EE</string>
-				<string>89418B83DA29C09EE710B21F</string>
-				<string>6760EADA821897D35A73FA73</string>
-			</array>
-			<key>buildRules</key>
-			<array/>
-			<key>dependencies</key>
-			<array/>
-			<key>isa</key>
-			<string>PBXNativeTarget</string>
-			<key>name</key>
-			<string>AsyncExample OS X</string>
-			<key>productName</key>
-			<string>GCD&amp;#8211;QOS OS X</string>
-			<key>productReference</key>
-			<string>4EF8309B1975952B00C5F0EE</string>
-			<key>productType</key>
-			<string>com.apple.product-type.application</string>
-		</dict>
-		<key>4EF8309B1975952B00C5F0EE</key>
-		<dict>
-			<key>explicitFileType</key>
-			<string>wrapper.application</string>
-			<key>includeInIndex</key>
-			<string>0</string>
-			<key>isa</key>
-			<string>PBXFileReference</string>
-			<key>path</key>
-			<string>AsyncExample OS X.app</string>
-			<key>sourceTree</key>
-			<string>BUILT_PRODUCTS_DIR</string>
-		</dict>
-		<key>4EF8309C1975952B00C5F0EE</key>
-		<dict>
-			<key>children</key>
-			<array>
-				<string>4EF830A31975952B00C5F0EE</string>
-				<string>4EF830A11975952B00C5F0EE</string>
-				<string>4EF830A51975952B00C5F0EE</string>
-				<string>4EF830A71975952B00C5F0EE</string>
-				<string>4EF8309D1975952B00C5F0EE</string>
-			</array>
-			<key>isa</key>
-			<string>PBXGroup</string>
-			<key>path</key>
-			<string>AsyncExample OS X</string>
-			<key>sourceTree</key>
-			<string>&lt;group&gt;</string>
-		</dict>
-		<key>4EF8309D1975952B00C5F0EE</key>
-		<dict>
-			<key>children</key>
-			<array>
-				<string>4EF8309E1975952B00C5F0EE</string>
-				<string>4EF8309F1975952B00C5F0EE</string>
-			</array>
-			<key>isa</key>
-			<string>PBXGroup</string>
-			<key>name</key>
-			<string>Supporting Files</string>
-			<key>sourceTree</key>
-			<string>&lt;group&gt;</string>
-		</dict>
-		<key>4EF8309E1975952B00C5F0EE</key>
-		<dict>
-			<key>isa</key>
-			<string>PBXFileReference</string>
-			<key>lastKnownFileType</key>
-			<string>text.plist.xml</string>
-			<key>path</key>
-			<string>Info.plist</string>
-			<key>sourceTree</key>
-			<string>&lt;group&gt;</string>
-		</dict>
-		<key>4EF8309F1975952B00C5F0EE</key>
-		<dict>
-			<key>isa</key>
-			<string>PBXFileReference</string>
-			<key>lastKnownFileType</key>
-			<string>sourcecode.swift</string>
-			<key>path</key>
-			<string>main.swift</string>
-			<key>sourceTree</key>
-			<string>&lt;group&gt;</string>
-		</dict>
-		<key>4EF830A01975952B00C5F0EE</key>
-		<dict>
-			<key>fileRef</key>
-			<string>4EF8309F1975952B00C5F0EE</string>
-			<key>isa</key>
-			<string>PBXBuildFile</string>
-		</dict>
-		<key>4EF830A11975952B00C5F0EE</key>
-		<dict>
-			<key>isa</key>
-			<string>PBXFileReference</string>
-			<key>lastKnownFileType</key>
-			<string>sourcecode.swift</string>
-			<key>path</key>
-			<string>ViewController.swift</string>
-			<key>sourceTree</key>
-			<string>&lt;group&gt;</string>
-		</dict>
-		<key>4EF830A21975952B00C5F0EE</key>
-		<dict>
-			<key>fileRef</key>
-			<string>4EF830A11975952B00C5F0EE</string>
-			<key>isa</key>
-			<string>PBXBuildFile</string>
-		</dict>
-		<key>4EF830A31975952B00C5F0EE</key>
-		<dict>
-			<key>isa</key>
-			<string>PBXFileReference</string>
-			<key>lastKnownFileType</key>
-			<string>sourcecode.swift</string>
-			<key>path</key>
-			<string>AppDelegate.swift</string>
-			<key>sourceTree</key>
-			<string>&lt;group&gt;</string>
-		</dict>
-		<key>4EF830A41975952B00C5F0EE</key>
-		<dict>
-			<key>fileRef</key>
-			<string>4EF830A31975952B00C5F0EE</string>
-			<key>isa</key>
-			<string>PBXBuildFile</string>
-		</dict>
-		<key>4EF830A51975952B00C5F0EE</key>
-		<dict>
-			<key>isa</key>
-			<string>PBXFileReference</string>
-			<key>lastKnownFileType</key>
-			<string>folder.assetcatalog</string>
-			<key>path</key>
-			<string>Images.xcassets</string>
-			<key>sourceTree</key>
-			<string>&lt;group&gt;</string>
-		</dict>
-		<key>4EF830A61975952B00C5F0EE</key>
-		<dict>
-			<key>fileRef</key>
-			<string>4EF830A51975952B00C5F0EE</string>
-			<key>isa</key>
-			<string>PBXBuildFile</string>
-		</dict>
-		<key>4EF830A71975952B00C5F0EE</key>
-		<dict>
-			<key>children</key>
-			<array>
-				<string>4EF830A81975952B00C5F0EE</string>
-			</array>
-			<key>isa</key>
-			<string>PBXVariantGroup</string>
-			<key>name</key>
-			<string>Main.storyboard</string>
-			<key>sourceTree</key>
-			<string>&lt;group&gt;</string>
-		</dict>
-		<key>4EF830A81975952B00C5F0EE</key>
-		<dict>
-			<key>isa</key>
-			<string>PBXFileReference</string>
-			<key>lastKnownFileType</key>
-			<string>file.storyboard</string>
-			<key>name</key>
-			<string>Base</string>
-			<key>path</key>
-			<string>Base.lproj/Main.storyboard</string>
-			<key>sourceTree</key>
-			<string>&lt;group&gt;</string>
-		</dict>
-		<key>4EF830A91975952B00C5F0EE</key>
-		<dict>
-			<key>fileRef</key>
-			<string>4EF830A71975952B00C5F0EE</string>
-			<key>isa</key>
-			<string>PBXBuildFile</string>
-		</dict>
-		<key>4EF830B61975952B00C5F0EE</key>
-		<dict>
-			<key>buildConfigurations</key>
-			<array>
-				<string>4EF830B71975952B00C5F0EE</string>
-				<string>4EF830B81975952B00C5F0EE</string>
-			</array>
-			<key>defaultConfigurationIsVisible</key>
-			<string>0</string>
-			<key>defaultConfigurationName</key>
-			<string>Release</string>
-			<key>isa</key>
-			<string>XCConfigurationList</string>
-		</dict>
-		<key>4EF830B71975952B00C5F0EE</key>
-		<dict>
-			<key>baseConfigurationReference</key>
-			<string>8FF696B00F92DEF0D3C00953</string>
-			<key>buildSettings</key>
-			<dict>
-				<key>ASSETCATALOG_COMPILER_APPICON_NAME</key>
-				<string>AppIcon</string>
-				<key>COMBINE_HIDPI_IMAGES</key>
-				<string>YES</string>
-				<key>GCC_PREPROCESSOR_DEFINITIONS</key>
-				<array>
-					<string>DEBUG=1</string>
-					<string>$(inherited)</string>
-				</array>
-				<key>INFOPLIST_FILE</key>
-				<string>AsyncExample OS X/Info.plist</string>
-				<key>LD_RUNPATH_SEARCH_PATHS</key>
-				<string>$(inherited) @executable_path/../Frameworks</string>
-				<key>MACOSX_DEPLOYMENT_TARGET</key>
-				<string>10.10</string>
-				<key>OTHER_CODE_SIGN_FLAGS</key>
-				<string>-deep</string>
-				<key>PRODUCT_BUNDLE_IDENTIFIER</key>
-				<string>dk.developmunk.${PRODUCT_NAME:rfc1034identifier}</string>
-				<key>PRODUCT_NAME</key>
-				<string>AsyncExample OS X</string>
-				<key>PROVISIONING_PROFILE</key>
-				<string></string>
-				<key>SDKROOT</key>
-				<string>macosx</string>
-			</dict>
-			<key>isa</key>
-			<string>XCBuildConfiguration</string>
-			<key>name</key>
-			<string>Debug</string>
-		</dict>
-		<key>4EF830B81975952B00C5F0EE</key>
-		<dict>
-			<key>baseConfigurationReference</key>
-			<string>3566F57A6B019D78056A8221</string>
-			<key>buildSettings</key>
-			<dict>
-				<key>ASSETCATALOG_COMPILER_APPICON_NAME</key>
-				<string>AppIcon</string>
-				<key>COMBINE_HIDPI_IMAGES</key>
-				<string>YES</string>
-				<key>DEBUG_INFORMATION_FORMAT</key>
-				<string>dwarf-with-dsym</string>
-				<key>INFOPLIST_FILE</key>
-				<string>AsyncExample OS X/Info.plist</string>
-				<key>LD_RUNPATH_SEARCH_PATHS</key>
-				<string>$(inherited) @executable_path/../Frameworks</string>
-				<key>MACOSX_DEPLOYMENT_TARGET</key>
-				<string>10.10</string>
-				<key>OTHER_CODE_SIGN_FLAGS</key>
-				<string>-deep</string>
-				<key>PRODUCT_BUNDLE_IDENTIFIER</key>
-				<string>dk.developmunk.${PRODUCT_NAME:rfc1034identifier}</string>
-				<key>PRODUCT_NAME</key>
-				<string>AsyncExample OS X</string>
-				<key>PROVISIONING_PROFILE</key>
-				<string></string>
-				<key>SDKROOT</key>
-				<string>macosx</string>
-			</dict>
-			<key>isa</key>
-			<string>XCBuildConfiguration</string>
-			<key>name</key>
-			<string>Release</string>
-		</dict>
-		<key>4EF830C21975954B00C5F0EE</key>
-		<dict>
-			<key>buildActionMask</key>
-			<string>2147483647</string>
-			<key>files</key>
-			<array>
-				<string>4EF830CD1975954B00C5F0EE</string>
-				<string>4EF830CB1975954B00C5F0EE</string>
-			</array>
-			<key>isa</key>
-			<string>PBXSourcesBuildPhase</string>
-			<key>runOnlyForDeploymentPostprocessing</key>
-			<string>0</string>
-		</dict>
-		<key>4EF830C31975954B00C5F0EE</key>
-		<dict>
-			<key>buildActionMask</key>
-			<string>2147483647</string>
-			<key>files</key>
-			<array>
-				<string>4CE68B0932029D336B36D801</string>
-			</array>
-			<key>isa</key>
-			<string>PBXFrameworksBuildPhase</string>
-			<key>runOnlyForDeploymentPostprocessing</key>
-			<string>0</string>
-		</dict>
-		<key>4EF830C41975954B00C5F0EE</key>
-		<dict>
-			<key>buildActionMask</key>
-			<string>2147483647</string>
-			<key>files</key>
-			<array>
-				<string>4EF830D01975954B00C5F0EE</string>
-				<string>4EF830D21975954B00C5F0EE</string>
-			</array>
-			<key>isa</key>
-			<string>PBXResourcesBuildPhase</string>
-			<key>runOnlyForDeploymentPostprocessing</key>
-			<string>0</string>
-		</dict>
-		<key>4EF830C51975954B00C5F0EE</key>
-		<dict>
-			<key>buildConfigurationList</key>
-			<string>4EF830DF1975954B00C5F0EE</string>
-			<key>buildPhases</key>
-			<array>
-				<string>596F236F0529640F89B435BC</string>
-				<string>4EF830C21975954B00C5F0EE</string>
-				<string>4EF830C31975954B00C5F0EE</string>
-				<string>4EF830C41975954B00C5F0EE</string>
-				<string>4D53C96299CBBFB3E94CE853</string>
-				<string>554FBBCEEB1BACC2F7900CDF</string>
-			</array>
-			<key>buildRules</key>
-			<array/>
-			<key>dependencies</key>
-			<array/>
-			<key>isa</key>
-			<string>PBXNativeTarget</string>
-			<key>name</key>
-			<string>AsyncExample iOS</string>
-			<key>productName</key>
-			<string>GCD&amp;#8211;QOS iOS</string>
-			<key>productReference</key>
-			<string>4EF830C61975954B00C5F0EE</string>
-			<key>productType</key>
-			<string>com.apple.product-type.application</string>
-		</dict>
-		<key>4EF830C61975954B00C5F0EE</key>
-		<dict>
-			<key>explicitFileType</key>
-			<string>wrapper.application</string>
-			<key>includeInIndex</key>
-			<string>0</string>
-			<key>isa</key>
-			<string>PBXFileReference</string>
-			<key>path</key>
-			<string>AsyncExample iOS.app</string>
-			<key>sourceTree</key>
-			<string>BUILT_PRODUCTS_DIR</string>
-		</dict>
-		<key>4EF830C71975954B00C5F0EE</key>
-		<dict>
-			<key>children</key>
-			<array>
-				<string>4EF830CA1975954B00C5F0EE</string>
-				<string>4EF830CC1975954B00C5F0EE</string>
-				<string>4EF830CE1975954B00C5F0EE</string>
-				<string>4EF830D11975954B00C5F0EE</string>
-				<string>4EF830C81975954B00C5F0EE</string>
-			</array>
-			<key>isa</key>
-			<string>PBXGroup</string>
-			<key>path</key>
-			<string>AsyncExample iOS</string>
-			<key>sourceTree</key>
-			<string>&lt;group&gt;</string>
-		</dict>
-		<key>4EF830C81975954B00C5F0EE</key>
-		<dict>
-			<key>children</key>
-			<array>
-				<string>4EF830C91975954B00C5F0EE</string>
-			</array>
-			<key>isa</key>
-			<string>PBXGroup</string>
-			<key>name</key>
-			<string>Supporting Files</string>
-			<key>sourceTree</key>
-			<string>&lt;group&gt;</string>
-		</dict>
-		<key>4EF830C91975954B00C5F0EE</key>
-		<dict>
-			<key>isa</key>
-			<string>PBXFileReference</string>
-			<key>lastKnownFileType</key>
-			<string>text.plist.xml</string>
-			<key>path</key>
-			<string>Info.plist</string>
-			<key>sourceTree</key>
-			<string>&lt;group&gt;</string>
-		</dict>
-		<key>4EF830CA1975954B00C5F0EE</key>
-		<dict>
-			<key>isa</key>
-			<string>PBXFileReference</string>
-			<key>lastKnownFileType</key>
-			<string>sourcecode.swift</string>
-			<key>path</key>
-			<string>AppDelegate.swift</string>
-			<key>sourceTree</key>
-			<string>&lt;group&gt;</string>
-		</dict>
-		<key>4EF830CB1975954B00C5F0EE</key>
-		<dict>
-			<key>fileRef</key>
-			<string>4EF830CA1975954B00C5F0EE</string>
-			<key>isa</key>
-			<string>PBXBuildFile</string>
-		</dict>
-		<key>4EF830CC1975954B00C5F0EE</key>
-		<dict>
-			<key>isa</key>
-			<string>PBXFileReference</string>
-			<key>lastKnownFileType</key>
-			<string>sourcecode.swift</string>
-			<key>path</key>
-			<string>ViewController.swift</string>
-			<key>sourceTree</key>
-			<string>&lt;group&gt;</string>
-		</dict>
-		<key>4EF830CD1975954B00C5F0EE</key>
-		<dict>
-			<key>fileRef</key>
-			<string>4EF830CC1975954B00C5F0EE</string>
-			<key>isa</key>
-			<string>PBXBuildFile</string>
-		</dict>
-		<key>4EF830CE1975954B00C5F0EE</key>
-		<dict>
-			<key>children</key>
-			<array>
-				<string>4EF830CF1975954B00C5F0EE</string>
-			</array>
-			<key>isa</key>
-			<string>PBXVariantGroup</string>
-			<key>name</key>
-			<string>Main.storyboard</string>
-			<key>sourceTree</key>
-			<string>&lt;group&gt;</string>
-		</dict>
-		<key>4EF830CF1975954B00C5F0EE</key>
-		<dict>
-			<key>isa</key>
-			<string>PBXFileReference</string>
-			<key>lastKnownFileType</key>
-			<string>file.storyboard</string>
-			<key>name</key>
-			<string>Base</string>
-			<key>path</key>
-			<string>Base.lproj/Main.storyboard</string>
-			<key>sourceTree</key>
-			<string>&lt;group&gt;</string>
-		</dict>
-		<key>4EF830D01975954B00C5F0EE</key>
-		<dict>
-			<key>fileRef</key>
-			<string>4EF830CE1975954B00C5F0EE</string>
-			<key>isa</key>
-			<string>PBXBuildFile</string>
-		</dict>
-		<key>4EF830D11975954B00C5F0EE</key>
-		<dict>
-			<key>isa</key>
-			<string>PBXFileReference</string>
-			<key>lastKnownFileType</key>
-			<string>folder.assetcatalog</string>
-			<key>path</key>
-			<string>Images.xcassets</string>
-			<key>sourceTree</key>
-			<string>&lt;group&gt;</string>
-		</dict>
-		<key>4EF830D21975954B00C5F0EE</key>
-		<dict>
-			<key>fileRef</key>
-			<string>4EF830D11975954B00C5F0EE</string>
-			<key>isa</key>
-			<string>PBXBuildFile</string>
-		</dict>
-		<key>4EF830DF1975954B00C5F0EE</key>
-		<dict>
-			<key>buildConfigurations</key>
-			<array>
-				<string>4EF830E01975954B00C5F0EE</string>
-				<string>4EF830E11975954B00C5F0EE</string>
-			</array>
-			<key>defaultConfigurationIsVisible</key>
-			<string>0</string>
-			<key>defaultConfigurationName</key>
-			<string>Release</string>
-			<key>isa</key>
-			<string>XCConfigurationList</string>
-		</dict>
-		<key>4EF830E01975954B00C5F0EE</key>
-		<dict>
-			<key>baseConfigurationReference</key>
-			<string>3DFED8F675DCF2750035D37D</string>
-			<key>buildSettings</key>
-			<dict>
-				<key>ASSETCATALOG_COMPILER_APPICON_NAME</key>
-				<string>AppIcon</string>
-				<key>ASSETCATALOG_COMPILER_LAUNCHIMAGE_NAME</key>
-				<string>LaunchImage</string>
-				<key>GCC_PREPROCESSOR_DEFINITIONS</key>
-				<array>
-					<string>DEBUG=1</string>
-					<string>$(inherited)</string>
-				</array>
-				<key>INFOPLIST_FILE</key>
-				<string>AsyncExample iOS/Info.plist</string>
-				<key>LD_RUNPATH_SEARCH_PATHS</key>
-				<string>$(inherited) @executable_path/Frameworks</string>
-				<key>PRODUCT_BUNDLE_IDENTIFIER</key>
-				<string>dk.developmunk.${PRODUCT_NAME:rfc1034identifier}</string>
-				<key>PRODUCT_NAME</key>
-				<string>AsyncExample iOS</string>
-			</dict>
-			<key>isa</key>
-			<string>XCBuildConfiguration</string>
-			<key>name</key>
-			<string>Debug</string>
-		</dict>
-		<key>4EF830E11975954B00C5F0EE</key>
-		<dict>
-			<key>baseConfigurationReference</key>
-			<string>0FB30B6CE2BF12F37E9324B4</string>
-			<key>buildSettings</key>
-			<dict>
-				<key>ASSETCATALOG_COMPILER_APPICON_NAME</key>
-				<string>AppIcon</string>
-				<key>ASSETCATALOG_COMPILER_LAUNCHIMAGE_NAME</key>
-				<string>LaunchImage</string>
-				<key>INFOPLIST_FILE</key>
-				<string>AsyncExample iOS/Info.plist</string>
-				<key>LD_RUNPATH_SEARCH_PATHS</key>
-				<string>$(inherited) @executable_path/Frameworks</string>
-				<key>PRODUCT_BUNDLE_IDENTIFIER</key>
-				<string>dk.developmunk.${PRODUCT_NAME:rfc1034identifier}</string>
-				<key>PRODUCT_NAME</key>
-				<string>AsyncExample iOS</string>
-			</dict>
-			<key>isa</key>
-			<string>XCBuildConfiguration</string>
-			<key>name</key>
-			<string>Release</string>
-		</dict>
-		<key>50AD0999B03855FBD1403BFE</key>
-		<dict>
-			<key>explicitFileType</key>
-			<string>wrapper.framework</string>
-			<key>includeInIndex</key>
-			<string>0</string>
-			<key>isa</key>
-			<string>PBXFileReference</string>
-			<key>path</key>
-			<string>Pods.framework</string>
-			<key>sourceTree</key>
-			<string>BUILT_PRODUCTS_DIR</string>
-		</dict>
-		<key>554FBBCEEB1BACC2F7900CDF</key>
-		<dict>
-			<key>buildActionMask</key>
-			<string>2147483647</string>
-			<key>files</key>
-			<array/>
-			<key>inputPaths</key>
-			<array/>
-			<key>isa</key>
-			<string>PBXShellScriptBuildPhase</string>
-			<key>name</key>
-			<string>&#128230; Copy Pods Resources</string>
-			<key>outputPaths</key>
-			<array/>
-			<key>runOnlyForDeploymentPostprocessing</key>
-			<string>0</string>
-			<key>shellPath</key>
-			<string>/bin/sh</string>
-			<key>shellScript</key>
-			<string>"${SRCROOT}/Pods/Target Support Files/Pods-AsyncExample iOS/Pods-AsyncExample iOS-resources.sh"
-</string>
-			<key>showEnvVarsInLog</key>
-			<string>0</string>
-		</dict>
-		<key>596F236F0529640F89B435BC</key>
-		<dict>
-			<key>buildActionMask</key>
-			<string>2147483647</string>
-			<key>files</key>
-			<array/>
-			<key>inputPaths</key>
-			<array/>
-			<key>isa</key>
-			<string>PBXShellScriptBuildPhase</string>
-			<key>name</key>
-			<string>&#128230; Check Pods Manifest.lock</string>
-			<key>outputPaths</key>
-			<array/>
-			<key>runOnlyForDeploymentPostprocessing</key>
-			<string>0</string>
-			<key>shellPath</key>
-			<string>/bin/sh</string>
-			<key>shellScript</key>
-			<string>diff "${PODS_ROOT}/../Podfile.lock" "${PODS_ROOT}/Manifest.lock" &gt; /dev/null
-if [[ $? != 0 ]] ; then
-    cat &lt;&lt; EOM
-error: The sandbox is not in sync with the Podfile.lock. Run 'pod install' or update your CocoaPods installation.
-EOM
-    exit 1
-fi
-</string>
-			<key>showEnvVarsInLog</key>
-			<string>0</string>
-		</dict>
-		<key>6760EADA821897D35A73FA73</key>
-		<dict>
-			<key>buildActionMask</key>
-			<string>2147483647</string>
-			<key>files</key>
-			<array/>
-			<key>inputPaths</key>
-			<array/>
-			<key>isa</key>
-			<string>PBXShellScriptBuildPhase</string>
-			<key>name</key>
-			<string>&#128230; Copy Pods Resources</string>
-			<key>outputPaths</key>
-			<array/>
-			<key>runOnlyForDeploymentPostprocessing</key>
-			<string>0</string>
-			<key>shellPath</key>
-			<string>/bin/sh</string>
-			<key>shellScript</key>
-			<string>"${SRCROOT}/Pods/Target Support Files/Pods-AsyncExample OS X/Pods-AsyncExample OS X-resources.sh"
-</string>
-			<key>showEnvVarsInLog</key>
-			<string>0</string>
-		</dict>
-		<key>89418B83DA29C09EE710B21F</key>
-		<dict>
-			<key>buildActionMask</key>
-			<string>2147483647</string>
-			<key>files</key>
-			<array/>
-			<key>inputPaths</key>
-			<array/>
-			<key>isa</key>
-			<string>PBXShellScriptBuildPhase</string>
-			<key>name</key>
-			<string>&#128230; Embed Pods Frameworks</string>
-			<key>outputPaths</key>
-			<array/>
-			<key>runOnlyForDeploymentPostprocessing</key>
-			<string>0</string>
-			<key>shellPath</key>
-			<string>/bin/sh</string>
-			<key>shellScript</key>
-			<string>"${SRCROOT}/Pods/Target Support Files/Pods-AsyncExample OS X/Pods-AsyncExample OS X-frameworks.sh"
-</string>
-			<key>showEnvVarsInLog</key>
-			<string>0</string>
-		</dict>
-		<key>8B5D2288A96A4C4C482070DB</key>
-		<dict>
-			<key>buildActionMask</key>
-			<string>2147483647</string>
-			<key>files</key>
-			<array/>
-			<key>inputPaths</key>
-			<array/>
-			<key>isa</key>
-			<string>PBXShellScriptBuildPhase</string>
-			<key>name</key>
-			<string>&#128230; Copy Pods Resources</string>
-			<key>outputPaths</key>
-			<array/>
-			<key>runOnlyForDeploymentPostprocessing</key>
-			<string>0</string>
-			<key>shellPath</key>
-			<string>/bin/sh</string>
-			<key>shellScript</key>
-			<string>"${SRCROOT}/Pods/Target Support Files/Pods-AsyncExample tvOS/Pods-AsyncExample tvOS-resources.sh"
-</string>
-			<key>showEnvVarsInLog</key>
-			<string>0</string>
-		</dict>
-		<key>8D1B9E9BED9DEF672CF8BF55</key>
-		<dict>
-			<key>children</key>
-			<array>
-				<string>8FF696B00F92DEF0D3C00953</string>
-				<string>3566F57A6B019D78056A8221</string>
-				<string>3DFED8F675DCF2750035D37D</string>
-				<string>0FB30B6CE2BF12F37E9324B4</string>
-				<string>B6143C47D50E4DBE6EF4BAAE</string>
-				<string>F6CBB73B1FBF7425A6D963D3</string>
-			</array>
-			<key>isa</key>
-			<string>PBXGroup</string>
-			<key>name</key>
-			<string>Pods</string>
-			<key>sourceTree</key>
-			<string>&lt;group&gt;</string>
-		</dict>
-		<key>8FF696B00F92DEF0D3C00953</key>
-		<dict>
-			<key>includeInIndex</key>
-			<string>1</string>
-			<key>isa</key>
-			<string>PBXFileReference</string>
-			<key>lastKnownFileType</key>
-			<string>text.xcconfig</string>
-			<key>name</key>
-			<string>Pods-AsyncExample OS X.debug.xcconfig</string>
-			<key>path</key>
-			<string>Pods/Target Support Files/Pods-AsyncExample OS X/Pods-AsyncExample OS X.debug.xcconfig</string>
-			<key>sourceTree</key>
-			<string>&lt;group&gt;</string>
-		</dict>
-		<key>ADF15855A94DA8B1F430386E</key>
-		<dict>
-			<key>fileRef</key>
-			<string>275CC04DA58E7A052BD6F84A</string>
-			<key>isa</key>
-			<string>PBXBuildFile</string>
-		</dict>
-		<key>B6143C47D50E4DBE6EF4BAAE</key>
-		<dict>
-			<key>includeInIndex</key>
-			<string>1</string>
-			<key>isa</key>
-			<string>PBXFileReference</string>
-			<key>lastKnownFileType</key>
-			<string>text.xcconfig</string>
-			<key>name</key>
-			<string>Pods-AsyncExample tvOS.debug.xcconfig</string>
-			<key>path</key>
-			<string>Pods/Target Support Files/Pods-AsyncExample tvOS/Pods-AsyncExample tvOS.debug.xcconfig</string>
-			<key>sourceTree</key>
-			<string>&lt;group&gt;</string>
-		</dict>
-		<key>E690B231341DB45396319926</key>
-		<dict>
-			<key>buildActionMask</key>
-			<string>2147483647</string>
-			<key>files</key>
-			<array/>
-			<key>inputPaths</key>
-			<array/>
-			<key>isa</key>
-			<string>PBXShellScriptBuildPhase</string>
-			<key>name</key>
-			<string>&#128230; Embed Pods Frameworks</string>
-			<key>outputPaths</key>
-			<array/>
-			<key>runOnlyForDeploymentPostprocessing</key>
-			<string>0</string>
-			<key>shellPath</key>
-			<string>/bin/sh</string>
-			<key>shellScript</key>
-			<string>"${SRCROOT}/Pods/Target Support Files/Pods-AsyncExample tvOS/Pods-AsyncExample tvOS-frameworks.sh"
-</string>
-			<key>showEnvVarsInLog</key>
-			<string>0</string>
-		</dict>
-		<key>F6CBB73B1FBF7425A6D963D3</key>
-		<dict>
-			<key>includeInIndex</key>
-			<string>1</string>
-			<key>isa</key>
-			<string>PBXFileReference</string>
-			<key>lastKnownFileType</key>
-			<string>text.xcconfig</string>
-			<key>name</key>
-			<string>Pods-AsyncExample tvOS.release.xcconfig</string>
-			<key>path</key>
-			<string>Pods/Target Support Files/Pods-AsyncExample tvOS/Pods-AsyncExample tvOS.release.xcconfig</string>
-			<key>sourceTree</key>
-			<string>&lt;group&gt;</string>
-		</dict>
-	</dict>
-	<key>rootObject</key>
-	<string>4EF8306D1975950F00C5F0EE</string>
-</dict>
-</plist>
-=======
 // !$*UTF8*$!
 {
 	archiveVersion = 1;
@@ -2358,5 +761,4 @@
 /* End XCConfigurationList section */
 	};
 	rootObject = 4EF8306D1975950F00C5F0EE /* Project object */;
-}
->>>>>>> 13963772
+}