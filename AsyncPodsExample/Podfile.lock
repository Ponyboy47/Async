--- conflicted
+++ resolved
@@ -1,5 +1,5 @@
 PODS:
-  - AsyncSwift (1.7.3)
+  - AsyncSwift (1.7.2)
 
 DEPENDENCIES:
   - AsyncSwift (from `../`)
@@ -9,11 +9,7 @@
     :path: ../
 
 SPEC CHECKSUMS:
-<<<<<<< HEAD
-  AsyncSwift: f3ad5dd077bbd1477e7573e87071a532fedaca1a
-=======
   AsyncSwift: 15c496983f752a3ab8d1be17e64dd4c6f2a31239
->>>>>>> 13963772
 
 PODFILE CHECKSUM: 61aef6fe4fbf3033ceb96abd125979ee9526d645
 
