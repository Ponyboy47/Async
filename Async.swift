//
//  Async.swift
//
//  Created by Tobias DM on 15/07/14.
//
//	OS X 10.10+ and iOS 8.0+
//	Only use with ARC
//
//	The MIT License (MIT)
//	Copyright (c) 2014 Tobias Due Munk
//
//	Permission is hereby granted, free of charge, to any person obtaining a copy of
//	this software and associated documentation files (the "Software"), to deal in
//	the Software without restriction, including without limitation the rights to
//	use, copy, modify, merge, publish, distribute, sublicense, and/or sell copies of
//	the Software, and to permit persons to whom the Software is furnished to do so,
//	subject to the following conditions:
//
//	The above copyright notice and this permission notice shall be included in all
//	copies or substantial portions of the Software.
//
//	THE SOFTWARE IS PROVIDED "AS IS", WITHOUT WARRANTY OF ANY KIND, EXPRESS OR
//	IMPLIED, INCLUDING BUT NOT LIMITED TO THE WARRANTIES OF MERCHANTABILITY, FITNESS
//	FOR A PARTICULAR PURPOSE AND NONINFRINGEMENT. IN NO EVENT SHALL THE AUTHORS OR
//	COPYRIGHT HOLDERS BE LIABLE FOR ANY CLAIM, DAMAGES OR OTHER LIABILITY, WHETHER
//	IN AN ACTION OF CONTRACT, TORT OR OTHERWISE, ARISING FROM, OUT OF OR IN
//	CONNECTION WITH THE SOFTWARE OR THE USE OR OTHER DEALINGS IN THE SOFTWARE.


import Foundation

// HACK: For Swift 1.0
extension qos_class_t {
    
    public var id:Int {
        return Int(self.value)
    }
}

private class GCD {
	
	/* dispatch_get_queue() */
	class func mainQueue() -> dispatch_queue_t {
		return dispatch_get_main_queue()
		// Could use return dispatch_get_global_queue(qos_class_main().id, 0)
	}
	class func userInteractiveQueue() -> dispatch_queue_t {
		return dispatch_get_global_queue(QOS_CLASS_USER_INTERACTIVE.id, 0)
	}
	class func userInitiatedQueue() -> dispatch_queue_t {
		 return dispatch_get_global_queue(QOS_CLASS_USER_INITIATED.id, 0)
	}
<<<<<<< HEAD
=======
	class func defaultQueue() -> dispatch_queue_t {
		return dispatch_get_global_queue(QOS_CLASS_DEFAULT.id, 0)
	}
>>>>>>> 36e3c50a
	class func utilityQueue() -> dispatch_queue_t {
		return dispatch_get_global_queue(QOS_CLASS_UTILITY.id, 0)
	}
	class func backgroundQueue() -> dispatch_queue_t {
		return dispatch_get_global_queue(QOS_CLASS_BACKGROUND.id, 0)
	}
}


public struct Async {
    
    private let block: dispatch_block_t
    
    private init(_ block: dispatch_block_t) {
        self.block = block
    }
}


extension Async { // Static methods

	
	/* dispatch_async() */

	private static func async(block: dispatch_block_t, inQueue queue: dispatch_queue_t) -> Async {
		// Create a new block (Qos Class) from block to allow adding a notification to it later (see matching regular Async methods)
		// Create block with the "inherit" type
		let _block = dispatch_block_create(DISPATCH_BLOCK_INHERIT_QOS_CLASS, block)
		// Add block to queue
		dispatch_async(queue, _block)
		// Wrap block in a struct since dispatch_block_t can't be extended
		return Async(_block)
	}
	public static func main(block: dispatch_block_t) -> Async {
		return Async.async(block, inQueue: GCD.mainQueue())
	}
	public static func userInteractive(block: dispatch_block_t) -> Async {
		return Async.async(block, inQueue: GCD.userInteractiveQueue())
	}
	public static func userInitiated(block: dispatch_block_t) -> Async {
		return Async.async(block, inQueue: GCD.userInitiatedQueue())
	}
<<<<<<< HEAD
	static func utility(block: dispatch_block_t) -> Async {
=======
	public static func default_(block: dispatch_block_t) -> Async {
		return Async.async(block, inQueue: GCD.defaultQueue())
	}
	public static func utility(block: dispatch_block_t) -> Async {
>>>>>>> 36e3c50a
		return Async.async(block, inQueue: GCD.utilityQueue())
	}
	public static func background(block: dispatch_block_t) -> Async {
		return Async.async(block, inQueue: GCD.backgroundQueue())
	}
	public static func customQueue(queue: dispatch_queue_t, block: dispatch_block_t) -> Async {
		return Async.async(block, inQueue: queue)
	}


	/* dispatch_after() */

	private static func after(seconds: Double, block: dispatch_block_t, inQueue queue: dispatch_queue_t) -> Async {
		let nanoSeconds = Int64(seconds * Double(NSEC_PER_SEC))
		let time = dispatch_time(DISPATCH_TIME_NOW, nanoSeconds)
		return at(time, block: block, inQueue: queue)
	}
	private static func at(time: dispatch_time_t, block: dispatch_block_t, inQueue queue: dispatch_queue_t) -> Async {
		// See Async.async() for comments
		let _block = dispatch_block_create(DISPATCH_BLOCK_INHERIT_QOS_CLASS, block)
		dispatch_after(time, queue, _block)
		return Async(_block)
	}
	public static func main(#after: Double, block: dispatch_block_t) -> Async {
		return Async.after(after, block: block, inQueue: GCD.mainQueue())
	}
	public static func userInteractive(#after: Double, block: dispatch_block_t) -> Async {
		return Async.after(after, block: block, inQueue: GCD.userInteractiveQueue())
	}
	public static func userInitiated(#after: Double, block: dispatch_block_t) -> Async {
		return Async.after(after, block: block, inQueue: GCD.userInitiatedQueue())
	}
<<<<<<< HEAD
	static func utility(#after: Double, block: dispatch_block_t) -> Async {
=======
	public static func default_(#after: Double, block: dispatch_block_t) -> Async {
		return Async.after(after, block: block, inQueue: GCD.defaultQueue())
	}
	public static func utility(#after: Double, block: dispatch_block_t) -> Async {
>>>>>>> 36e3c50a
		return Async.after(after, block: block, inQueue: GCD.utilityQueue())
	}
	public static func background(#after: Double, block: dispatch_block_t) -> Async {
		return Async.after(after, block: block, inQueue: GCD.backgroundQueue())
	}
	public static func customQueue(#after: Double, queue: dispatch_queue_t, block: dispatch_block_t) -> Async {
		return Async.after(after, block: block, inQueue: queue)
	}
}


extension Async { // Regualar methods matching static once


	/* dispatch_async() */
	
	private func chain(block chainingBlock: dispatch_block_t, runInQueue queue: dispatch_queue_t) -> Async {
		// See Async.async() for comments
		let _chainingBlock = dispatch_block_create(DISPATCH_BLOCK_INHERIT_QOS_CLASS, chainingBlock)
		dispatch_block_notify(self.block, queue, _chainingBlock)
		return Async(_chainingBlock)
	}
	
	public func main(chainingBlock: dispatch_block_t) -> Async {
		return chain(block: chainingBlock, runInQueue: GCD.mainQueue())
	}
	public func userInteractive(chainingBlock: dispatch_block_t) -> Async {
		return chain(block: chainingBlock, runInQueue: GCD.userInteractiveQueue())
	}
	public func userInitiated(chainingBlock: dispatch_block_t) -> Async {
		return chain(block: chainingBlock, runInQueue: GCD.userInitiatedQueue())
	}
<<<<<<< HEAD
	func utility(chainingBlock: dispatch_block_t) -> Async {
=======
	public func default_(chainingBlock: dispatch_block_t) -> Async {
		return chain(block: chainingBlock, runInQueue: GCD.defaultQueue())
	}
	public func utility(chainingBlock: dispatch_block_t) -> Async {
>>>>>>> 36e3c50a
		return chain(block: chainingBlock, runInQueue: GCD.utilityQueue())
	}
	public func background(chainingBlock: dispatch_block_t) -> Async {
		return chain(block: chainingBlock, runInQueue: GCD.backgroundQueue())
	}
	public func customQueue(queue: dispatch_queue_t, chainingBlock: dispatch_block_t) -> Async {
		return chain(block: chainingBlock, runInQueue: queue)
	}

	
	/* dispatch_after() */

	private func after(seconds: Double, block chainingBlock: dispatch_block_t, runInQueue queue: dispatch_queue_t) -> Async {
		
		// Create a new block (Qos Class) from block to allow adding a notification to it later (see Async)
		// Create block with the "inherit" type
		let _chainingBlock = dispatch_block_create(DISPATCH_BLOCK_INHERIT_QOS_CLASS, chainingBlock)
		
		// Wrap block to be called when previous block is finished
		let chainingWrapperBlock: dispatch_block_t = {
			// Calculate time from now
			let nanoSeconds = Int64(seconds * Double(NSEC_PER_SEC))
			let time = dispatch_time(DISPATCH_TIME_NOW, nanoSeconds)
			dispatch_after(time, queue, _chainingBlock)
		}
		// Create a new block (Qos Class) from block to allow adding a notification to it later (see Async)
		// Create block with the "inherit" type
		let _chainingWrapperBlock = dispatch_block_create(DISPATCH_BLOCK_INHERIT_QOS_CLASS, chainingWrapperBlock)
		// Add block to queue *after* previous block is finished
		dispatch_block_notify(self.block, queue, _chainingWrapperBlock)
		// Wrap block in a struct since dispatch_block_t can't be extended
		return Async(_chainingBlock)
	}
	public func main(#after: Double, block: dispatch_block_t) -> Async {
		return self.after(after, block: block, runInQueue: GCD.mainQueue())
	}
	public func userInteractive(#after: Double, block: dispatch_block_t) -> Async {
		return self.after(after, block: block, runInQueue: GCD.userInteractiveQueue())
	}
	public func userInitiated(#after: Double, block: dispatch_block_t) -> Async {
		return self.after(after, block: block, runInQueue: GCD.userInitiatedQueue())
	}
<<<<<<< HEAD
	func utility(#after: Double, block: dispatch_block_t) -> Async {
=======
	public func default_(#after: Double, block: dispatch_block_t) -> Async {
		return self.after(after, block: block, runInQueue: GCD.defaultQueue())
	}
	public func utility(#after: Double, block: dispatch_block_t) -> Async {
>>>>>>> 36e3c50a
		return self.after(after, block: block, runInQueue: GCD.utilityQueue())
	}
	public func background(#after: Double, block: dispatch_block_t) -> Async {
		return self.after(after, block: block, runInQueue: GCD.backgroundQueue())
	}
	public func customQueue(#after: Double, queue: dispatch_queue_t, block: dispatch_block_t) -> Async {
		return self.after(after, block: block, runInQueue: queue)
	}


	/* cancel */

	func cancel() {
		dispatch_block_cancel(block)
	}
	

	/* wait */

	/// If optional parameter forSeconds is not provided, use DISPATCH_TIME_FOREVER
	func wait(seconds: Double = 0.0) {
		if seconds != 0.0 {
			let nanoSeconds = Int64(seconds * Double(NSEC_PER_SEC))
			let time = dispatch_time(DISPATCH_TIME_NOW, nanoSeconds)
			dispatch_block_wait(block, time)
		} else {
			dispatch_block_wait(block, DISPATCH_TIME_FOREVER)
		}
	}
}


// Convenience
extension qos_class_t {

	// Calculated property
	var description: String {
		get {
			switch self.id {
				case qos_class_main().id: return "Main"
				case QOS_CLASS_USER_INTERACTIVE.id: return "User Interactive"
				case QOS_CLASS_USER_INITIATED.id: return "User Initiated"
				case QOS_CLASS_DEFAULT.id: return "Default"
				case QOS_CLASS_UTILITY.id: return "Utility"
				case QOS_CLASS_BACKGROUND.id: return "Background"
				case QOS_CLASS_UNSPECIFIED.id: return "Unspecified"
				default: return "Unknown"
			}
		}
	}
}<|MERGE_RESOLUTION|>--- conflicted
+++ resolved
@@ -50,12 +50,6 @@
 	class func userInitiatedQueue() -> dispatch_queue_t {
 		 return dispatch_get_global_queue(QOS_CLASS_USER_INITIATED.id, 0)
 	}
-<<<<<<< HEAD
-=======
-	class func defaultQueue() -> dispatch_queue_t {
-		return dispatch_get_global_queue(QOS_CLASS_DEFAULT.id, 0)
-	}
->>>>>>> 36e3c50a
 	class func utilityQueue() -> dispatch_queue_t {
 		return dispatch_get_global_queue(QOS_CLASS_UTILITY.id, 0)
 	}
@@ -98,14 +92,7 @@
 	public static func userInitiated(block: dispatch_block_t) -> Async {
 		return Async.async(block, inQueue: GCD.userInitiatedQueue())
 	}
-<<<<<<< HEAD
 	static func utility(block: dispatch_block_t) -> Async {
-=======
-	public static func default_(block: dispatch_block_t) -> Async {
-		return Async.async(block, inQueue: GCD.defaultQueue())
-	}
-	public static func utility(block: dispatch_block_t) -> Async {
->>>>>>> 36e3c50a
 		return Async.async(block, inQueue: GCD.utilityQueue())
 	}
 	public static func background(block: dispatch_block_t) -> Async {
@@ -138,14 +125,7 @@
 	public static func userInitiated(#after: Double, block: dispatch_block_t) -> Async {
 		return Async.after(after, block: block, inQueue: GCD.userInitiatedQueue())
 	}
-<<<<<<< HEAD
 	static func utility(#after: Double, block: dispatch_block_t) -> Async {
-=======
-	public static func default_(#after: Double, block: dispatch_block_t) -> Async {
-		return Async.after(after, block: block, inQueue: GCD.defaultQueue())
-	}
-	public static func utility(#after: Double, block: dispatch_block_t) -> Async {
->>>>>>> 36e3c50a
 		return Async.after(after, block: block, inQueue: GCD.utilityQueue())
 	}
 	public static func background(#after: Double, block: dispatch_block_t) -> Async {
@@ -178,14 +158,7 @@
 	public func userInitiated(chainingBlock: dispatch_block_t) -> Async {
 		return chain(block: chainingBlock, runInQueue: GCD.userInitiatedQueue())
 	}
-<<<<<<< HEAD
 	func utility(chainingBlock: dispatch_block_t) -> Async {
-=======
-	public func default_(chainingBlock: dispatch_block_t) -> Async {
-		return chain(block: chainingBlock, runInQueue: GCD.defaultQueue())
-	}
-	public func utility(chainingBlock: dispatch_block_t) -> Async {
->>>>>>> 36e3c50a
 		return chain(block: chainingBlock, runInQueue: GCD.utilityQueue())
 	}
 	public func background(chainingBlock: dispatch_block_t) -> Async {
@@ -228,14 +201,7 @@
 	public func userInitiated(#after: Double, block: dispatch_block_t) -> Async {
 		return self.after(after, block: block, runInQueue: GCD.userInitiatedQueue())
 	}
-<<<<<<< HEAD
 	func utility(#after: Double, block: dispatch_block_t) -> Async {
-=======
-	public func default_(#after: Double, block: dispatch_block_t) -> Async {
-		return self.after(after, block: block, runInQueue: GCD.defaultQueue())
-	}
-	public func utility(#after: Double, block: dispatch_block_t) -> Async {
->>>>>>> 36e3c50a
 		return self.after(after, block: block, runInQueue: GCD.utilityQueue())
 	}
 	public func background(#after: Double, block: dispatch_block_t) -> Async {
